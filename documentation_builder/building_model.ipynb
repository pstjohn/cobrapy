{
 "cells": [
  {
   "cell_type": "markdown",
   "metadata": {
    "deletable": true,
    "editable": true
   },
   "source": [
    "# Building a Model"
   ]
  },
  {
   "cell_type": "markdown",
   "metadata": {
    "deletable": true,
    "editable": true
   },
   "source": [
    "This simple example demonstrates how to create a model, create a reaction, and then add the reaction to the model.\n",
    "\n",
    "We'll use the '3OAS140' reaction from the STM_1.0 model:\n",
    "\n",
    "1.0 malACP[c] + 1.0 h[c] + 1.0 ddcaACP[c] $\\rightarrow$ 1.0 co2[c] + 1.0 ACP[c] + 1.0 3omrsACP[c]\n",
    "\n",
    "First, create the model and reaction."
   ]
  },
  {
   "cell_type": "code",
   "execution_count": 1,
   "metadata": {
    "collapsed": true,
    "deletable": true,
    "editable": true
   },
   "outputs": [],
   "source": [
    "from __future__ import print_function"
   ]
  },
  {
   "cell_type": "code",
   "execution_count": 2,
   "metadata": {
    "collapsed": false,
    "deletable": true,
    "editable": true
   },
   "outputs": [
    {
     "name": "stderr",
     "output_type": "stream",
     "text": [
      "/home/moritz/.virtualenvs/cobra/lib/python3.5/site-packages/optlang/gurobi_interface.py:26: UserWarning: Be careful! The GUROBI interface is still under construction ...\n",
      "  warn(\"Be careful! The GUROBI interface is still under construction ...\")\n"
     ]
    }
   ],
   "source": [
    "from cobra import Model, Reaction, Metabolite\n",
    "# Best practise: SBML compliant IDs\n",
    "model = Model('example_model')\n",
    "\n",
    "reaction = Reaction('3OAS140')\n",
    "reaction.name = '3 oxoacyl acyl carrier protein synthase n C140 '\n",
    "reaction.subsystem = 'Cell Envelope Biosynthesis'\n",
    "reaction.lower_bound = 0.  # This is the default\n",
    "reaction.upper_bound = 1000.  # This is the default"
   ]
  },
  {
   "cell_type": "markdown",
   "metadata": {
    "deletable": true,
    "editable": true
   },
   "source": [
    "We need to create metabolites as well. If we were using an existing model, we could use `Model.get_by_id` to get the appropriate Metabolite objects instead."
   ]
  },
  {
   "cell_type": "code",
   "execution_count": 3,
   "metadata": {
    "collapsed": false,
    "deletable": true,
    "editable": true
   },
   "outputs": [],
   "source": [
    "ACP_c = Metabolite(\n",
    "    'ACP_c',\n",
    "    formula='C11H21N2O7PRS',\n",
    "    name='acyl-carrier-protein',\n",
    "    compartment='c')\n",
    "omrsACP_c = Metabolite(\n",
    "    '3omrsACP_c',\n",
    "    formula='C25H45N2O9PRS',\n",
    "    name='3-Oxotetradecanoyl-acyl-carrier-protein',\n",
    "    compartment='c')\n",
    "co2_c = Metabolite('co2_c', formula='CO2', name='CO2', compartment='c')\n",
    "malACP_c = Metabolite(\n",
    "    'malACP_c',\n",
    "    formula='C14H22N2O10PRS',\n",
    "    name='Malonyl-acyl-carrier-protein',\n",
    "    compartment='c')\n",
    "h_c = Metabolite('h_c', formula='H', name='H', compartment='c')\n",
    "ddcaACP_c = Metabolite(\n",
    "    'ddcaACP_c',\n",
    "    formula='C23H43N2O8PRS',\n",
    "    name='Dodecanoyl-ACP-n-C120ACP',\n",
    "    compartment='c')"
   ]
  },
  {
   "cell_type": "markdown",
   "metadata": {
    "deletable": true,
    "editable": true
   },
   "source": [
    "Adding metabolites to a reaction requires using a dictionary of the metabolites and their stoichiometric coefficients. A group of metabolites can be added all at once, or they can be added one at a time."
   ]
  },
  {
   "cell_type": "code",
   "execution_count": 4,
   "metadata": {
    "collapsed": false,
    "deletable": true,
    "editable": true
   },
   "outputs": [
    {
     "data": {
      "text/plain": [
       "'ddcaACP_c + h_c + malACP_c --> 3omrsACP_c + ACP_c + co2_c'"
      ]
     },
     "execution_count": 4,
     "metadata": {},
     "output_type": "execute_result"
    }
   ],
   "source": [
    "reaction.add_metabolites({\n",
    "    malACP_c: -1.0,\n",
    "    h_c: -1.0,\n",
    "    ddcaACP_c: -1.0,\n",
    "    co2_c: 1.0,\n",
    "    ACP_c: 1.0,\n",
    "    omrsACP_c: 1.0\n",
    "})\n",
    "\n",
    "reaction.reaction  # This gives a string representation of the reaction"
   ]
  },
  {
   "cell_type": "markdown",
   "metadata": {
    "deletable": true,
    "editable": true
   },
   "source": [
    "The gene_reaction_rule is a boolean representation of the gene requirements for this reaction to be active as described in [Schellenberger et al 2011 Nature Protocols 6(9):1290-307](http://dx.doi.org/doi:10.1038/nprot.2011.308). We will assign the gene reaction rule string, which will automatically create the corresponding gene objects."
   ]
  },
  {
   "cell_type": "code",
   "execution_count": 5,
   "metadata": {
    "collapsed": false,
    "deletable": true,
    "editable": true
   },
   "outputs": [
    {
     "data": {
      "text/plain": [
       "frozenset({<Gene STM1197 at 0x7f2d85786898>, <Gene STM2378 at 0x7f2dc45437f0>})"
      ]
     },
     "execution_count": 5,
     "metadata": {},
     "output_type": "execute_result"
    }
   ],
   "source": [
    "reaction.gene_reaction_rule = '( STM2378 or STM1197 )'\n",
    "reaction.genes"
   ]
  },
  {
   "cell_type": "markdown",
   "metadata": {
    "deletable": true,
    "editable": true
   },
   "source": [
    "At this point in time, the model is still empty"
   ]
  },
  {
   "cell_type": "code",
   "execution_count": 6,
   "metadata": {
    "collapsed": false,
    "deletable": true,
    "editable": true
   },
   "outputs": [
    {
     "name": "stdout",
     "output_type": "stream",
     "text": [
      "0 reactions initially\n",
      "0 metabolites initially\n",
      "0 genes initially\n"
     ]
    }
   ],
   "source": [
    "print('%i reactions initially' % len(model.reactions))\n",
    "print('%i metabolites initially' % len(model.metabolites))\n",
    "print('%i genes initially' % len(model.genes))"
   ]
  },
  {
   "cell_type": "markdown",
   "metadata": {
    "deletable": true,
    "editable": true
   },
   "source": [
    "We will add the reaction to the model, which will also add all associated metabolites and genes"
   ]
  },
  {
   "cell_type": "code",
   "execution_count": 7,
   "metadata": {
    "collapsed": false,
    "deletable": true,
    "editable": true
   },
   "outputs": [
    {
     "name": "stdout",
     "output_type": "stream",
     "text": [
      "1 reaction\n",
      "6 metabolites\n",
      "2 genes\n"
     ]
    }
   ],
   "source": [
    "model.add_reactions([reaction])\n",
    "\n",
    "# Now there are things in the model\n",
    "print('%i reaction' % len(model.reactions))\n",
    "print('%i metabolites' % len(model.metabolites))\n",
    "print('%i genes' % len(model.genes))"
   ]
  },
  {
   "cell_type": "markdown",
   "metadata": {
    "deletable": true,
    "editable": true
   },
   "source": [
    "We can iterate through the model objects to observe the contents"
   ]
  },
  {
   "cell_type": "code",
   "execution_count": 8,
   "metadata": {
    "collapsed": false,
    "deletable": true,
    "editable": true
   },
   "outputs": [
    {
     "name": "stdout",
     "output_type": "stream",
     "text": [
      "Reactions\n",
      "---------\n",
      "3OAS140 : ddcaACP_c + h_c + malACP_c --> 3omrsACP_c + ACP_c + co2_c\n",
      "\n",
      "Metabolites\n",
      "-----------\n",
      "    co2_c : CO2\n",
      " malACP_c : C14H22N2O10PRS\n",
      "      h_c : H\n",
      "3omrsACP_c : C25H45N2O9PRS\n",
      "ddcaACP_c : C23H43N2O8PRS\n",
      "    ACP_c : C11H21N2O7PRS\n",
      "\n",
      "Genes\n",
      "-----\n",
      "STM1197 is associated with reactions: {3OAS140}\n",
      "STM2378 is associated with reactions: {3OAS140}\n"
     ]
    }
   ],
   "source": [
    "# Iterate through the the objects in the model\n",
    "print(\"Reactions\")\n",
    "print(\"---------\")\n",
    "for x in model.reactions:\n",
    "    print(\"%s : %s\" % (x.id, x.reaction))\n",
    "\n",
    "print(\"\")\n",
    "print(\"Metabolites\")\n",
    "print(\"-----------\")\n",
    "for x in model.metabolites:\n",
    "    print('%9s : %s' % (x.id, x.formula))\n",
    "\n",
    "print(\"\")\n",
    "print(\"Genes\")\n",
    "print(\"-----\")\n",
    "for x in model.genes:\n",
    "    associated_ids = (i.id for i in x.reactions)\n",
    "    print(\"%s is associated with reactions: %s\" %\n",
    "          (x.id, \"{\" + \", \".join(associated_ids) + \"}\"))"
   ]
  },
  {
   "cell_type": "markdown",
   "metadata": {
    "deletable": true,
    "editable": true
   },
   "source": [
    "Last we need to set the objective of the model. Here, we just want this to be the maximization of the flux in the single reaction we added and we do this by assigning the reaction's identifier to the `objective` property of the model."
   ]
  },
  {
   "cell_type": "code",
   "execution_count": 9,
   "metadata": {
    "collapsed": false,
    "deletable": true,
    "editable": true
   },
   "outputs": [],
   "source": [
    "model.objective = '3OAS140'"
   ]
  },
  {
   "cell_type": "markdown",
   "metadata": {
    "deletable": true,
    "editable": true
   },
   "source": [
    "The created objective is a symbolic algebraic expression and we can examine it by printing it"
   ]
  },
  {
   "cell_type": "code",
   "execution_count": 10,
   "metadata": {
    "collapsed": false,
    "deletable": true,
    "editable": true
   },
   "outputs": [
    {
     "name": "stdout",
     "output_type": "stream",
     "text": [
      "-1.0*3OAS140_reverse_65ddc + 1.0*3OAS140\n",
      "max\n"
     ]
    }
   ],
   "source": [
    "print(model.objective.expression)\n",
    "print(model.objective.direction)"
   ]
  },
  {
   "cell_type": "markdown",
   "metadata": {
    "deletable": true,
    "editable": true
   },
   "source": [
    "which here shows that the solver will maximize the flux in the forward direction."
   ]
  }
 ],
 "metadata": {
  "kernelspec": {
   "display_name": "Python 3",
   "language": "python",
   "name": "python3"
  },
  "language_info": {
   "codemirror_mode": {
    "name": "ipython",
    "version": 3
   },
   "file_extension": ".py",
   "mimetype": "text/x-python",
   "name": "python",
   "nbconvert_exporter": "python",
   "pygments_lexer": "ipython3",
<<<<<<< HEAD
   "version": "3.5.2"
=======
   "version": "3.5.2+"
>>>>>>> ffbb450b
  }
 },
 "nbformat": 4,
 "nbformat_minor": 0
}<|MERGE_RESOLUTION|>--- conflicted
+++ resolved
@@ -412,11 +412,7 @@
    "name": "python",
    "nbconvert_exporter": "python",
    "pygments_lexer": "ipython3",
-<<<<<<< HEAD
-   "version": "3.5.2"
-=======
    "version": "3.5.2+"
->>>>>>> ffbb450b
   }
  },
  "nbformat": 4,
