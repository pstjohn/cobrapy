from warnings import warn
from copy import deepcopy, copy
import pandas as pd
import itertools

from six import iteritems, string_types

from ..solvers import optimize
from .Object import Object
from .Solution import Solution
from .Reaction import Reaction
from .DictList import DictList

# Note, when a reaction is added to the Model it will no longer keep personal
# instances of its Metabolites, it will reference Model.metabolites to improve
# performance.  When doing this, take care to monitor metabolite coefficients.
# Do the same for Model.reactions[:].genes and Model.genes

class Model(Object):
    """Metabolic Model

    Refers to Metabolite, Reaction, and Gene Objects.
    """

    def __setstate__(self, state):
        """Make sure all cobra.Objects in the model point to the model"""
        self.__dict__.update(state)
        for y in ['reactions', 'genes', 'metabolites']:
            for x in getattr(self, y):
                x._model = self
        if not hasattr(self, "name"):
            self.name = None

    def __init__(self, id_or_model=None, name=None):
        if isinstance(id_or_model, Model):
            Object.__init__(self, name=name)
            self.__setstate__(id_or_model.__dict__)
            if not hasattr(self, "name"):
                self.name = None
        else:
            Object.__init__(self, id_or_model, name=name)
            self._trimmed = False
            self._trimmed_genes = []
            self._trimmed_reactions = {}
            self.genes = DictList()
            self.reactions = DictList()  # A list of cobra.Reactions
            self.metabolites = DictList()  # A list of cobra.Metabolites
            self.pathways = DictList()
            self.compartments = {} # For SBML input-output
            # genes based on their ids {Gene.id: Gene}
            self.solution = Solution(None)
            self.solution.model = self
            # self.media_compositions = {}

    @property
    def description(self):
        warn("description deprecated")
        return self.name if self.name is not None else ""

    @description.setter
    def description(self, value):
        self.name = value
        warn("description deprecated")

    def __add__(self, other_model):
        """Adds two models. +

        The issue of reactions being able to exists in multiple Models now
        arises, the same for metabolites and such.  This might be a little
        difficult as a reaction with the same name / id in two models might
        have different coefficients for their metabolites due to pH and whatnot
        making them different reactions.

        """
        new_model = self.copy()
        new_reactions = deepcopy(other_model.reactions)
        new_model.add_reactions(new_reactions)
        new_model.id = self.id + '_' + other_model.id
        return new_model

    def __iadd__(self, other_model):
        """Adds a Model to this model +=

        The issue of reactions being able to exists in multiple Models now
        arises, the same for metabolites and such.  This might be a little
        difficult as a reaction with the same name / id in two models might
        have different coefficients for their metabolites due to pH and whatnot
        making them different reactions.

        """
        new_reactions = deepcopy(other_model.reactions)
        self.add_reactions(new_reactions)
        self.id = self.id + '_' + other_model.id
        return self

    def copy(self):
        """Provides a partial 'deepcopy' of the Model.  All of the Metabolite,
        Gene, and Reaction objects are created anew but in a faster fashion
        than deepcopy
        """
        new = self.__class__()
        do_not_copy = {"metabolites", "reactions", "genes"}
        for attr in self.__dict__:
            if attr not in do_not_copy:
                new.__dict__[attr] = self.__dict__[attr]

        new.metabolites = DictList()
        do_not_copy = {"_reaction", "_model"}
        for metabolite in self.metabolites:
            new_met = metabolite.__class__()
            for attr, value in iteritems(metabolite.__dict__):
                if attr not in do_not_copy:
                    new_met.__dict__[attr] = copy(
                        value) if attr == "formula" else value
            new_met._model = new
            new.metabolites.append(new_met)

        new.genes = DictList()
        for gene in self.genes:
            new_gene = gene.__class__(None)
            for attr, value in iteritems(gene.__dict__):
                if attr not in do_not_copy:
                    new_gene.__dict__[attr] = copy(
                        value) if attr == "formula" else value
            new_gene._model = new
            new.genes.append(new_gene)

        new.reactions = DictList()
        do_not_copy = {"_model", "_metabolites", "_genes"}
        for reaction in self.reactions:
            new_reaction = reaction.__class__()
            for attr, value in iteritems(reaction.__dict__):
                if attr not in do_not_copy:
                    new_reaction.__dict__[attr] = value
            new_reaction._model = new
            new.reactions.append(new_reaction)
            # update awareness
            for metabolite, stoic in iteritems(reaction._metabolites):
                new_met = new.metabolites.get_by_id(metabolite.id)
                new_reaction._metabolites[new_met] = stoic
                new_met._reaction.add(new_reaction)
            for gene in reaction._genes:
                new_gene = new.genes.get_by_id(gene.id)
                new_reaction._genes.add(new_gene)
                new_gene._reaction.add(new_reaction)
        return new

    def add_metabolites(self, metabolite_list):
        """Will add a list of metabolites to the the object, if they do not
        exist and then expand the stochiometric matrix

        metabolite_list: A list of :class:`~cobra.core.Metabolite` objects

        """
        if not hasattr(metabolite_list, '__iter__'):
            metabolite_list = [metabolite_list]
        # First check whether the metabolites exist in the model
        metabolite_list = [x for x in metabolite_list
                           if x.id not in self.metabolites]
        for x in metabolite_list:
            x._model = self
        self.metabolites += metabolite_list

    def add_reaction(self, reaction):
        """Will add a cobra.Reaction object to the model, if
        reaction.id is not in self.reactions.

        reaction: A :class:`~cobra.core.Reaction` object

        """
        self.add_reactions([reaction])

    def add_reactions(self, reaction_list):
        """Will add a cobra.Reaction object to the model, if
        reaction.id is not in self.reactions.

        reaction_list: A list of :class:`~cobra.core.Reaction` objects

        """
        # Only add the reaction if one with the same ID is not already
        # present in the model.

        # This function really should not used for single reactions
        if not hasattr(reaction_list, "__len__"):
            reaction_list = [reaction_list]
            warn("Use add_reaction for single reactions")

        reaction_list = DictList(reaction_list)
        reactions_in_model = [
            i.id for i in reaction_list if self.reactions.has_id(
                i.id)]

        if len(reactions_in_model) > 0:
            raise Exception("Reactions already in the model: " +
                            ", ".join(reactions_in_model))

        # Add reactions. Also take care of genes and metabolites in the loop
        for reaction in reaction_list:
            reaction._model = self  # the reaction now points to the model
            # keys() is necessary because the dict will be modified during
            # the loop
            for metabolite in list(reaction._metabolites.keys()):
                # if the metabolite is not in the model, add it
                # should we be adding a copy instead.
                if not self.metabolites.has_id(metabolite.id):
                    self.metabolites.append(metabolite)
                    metabolite._model = self
                    # this should already be the case. Is it necessary?
                    metabolite._reaction = set([reaction])
                # A copy of the metabolite exists in the model, the reaction
                # needs to point to the metabolite in the model.
                else:
                    stoichiometry = reaction._metabolites.pop(metabolite)
                    model_metabolite = self.metabolites.get_by_id(
                        metabolite.id)
                    reaction._metabolites[model_metabolite] = stoichiometry
                    model_metabolite._reaction.add(reaction)

            for gene in list(reaction._genes):
                # If the gene is not in the model, add it
                if not self.genes.has_id(gene.id):
                    self.genes.append(gene)
                    gene._model = self
                    # this should already be the case. Is it necessary?
                    gene._reaction = set([reaction])
                # Otherwise, make the gene point to the one in the model
                else:
                    model_gene = self.genes.get_by_id(gene.id)
                    if model_gene is not gene:
                        reaction._dissociate_gene(gene)
                        reaction._associate_gene(model_gene)

        self.reactions += reaction_list

    def to_array_based_model(self, deepcopy_model=False, **kwargs):
        """Makes a :class:`~cobra.core.ArrayBasedModel` from a cobra.Model which
        may be used to perform linear algebra operations with the
        stoichiomatric matrix.

        deepcopy_model: Boolean.  If False then the ArrayBasedModel points
        to the Model

        """
        from .ArrayBasedModel import ArrayBasedModel
        return ArrayBasedModel(self, deepcopy_model=deepcopy_model, **kwargs)

    def optimize(self, objective_sense='maximize',
                 minimize_absolute_flux=False,
                 **kwargs):

        r"""Optimize model using flux balance analysis

        objective_sense: 'maximize' or 'minimize'

        minimize_absolute_flux: False, or float
            Whether or not to invoke optimize_maf in order to generate
            parsimonious flux balance solutions. Float indicates the percent of
            the maximum objective function to maintain while minimizing overall
            flux.

        solver: 'glpk', 'cglpk', 'gurobi', 'cplex' or None

        quadratic_component: None or :class:`scipy.sparse.dok_matrix`
            The dimensions should be (n, n) where n is the number of reactions.

            This sets the quadratic component (Q) of the objective coefficient,
            adding :math:`\\frac{1}{2} v^T \cdot Q \cdot v` to the objective.

        tolerance_feasibility: Solver tolerance for feasibility.

        tolerance_markowitz: Solver threshold during pivot

        time_limit: Maximum solver time (in seconds)

        .. NOTE :: Only the most commonly used parameters are presented here.
                   Additional parameters for cobra.solvers may be available and
                   specified with the appropriate keyword argument.

        """
        if minimize_absolute_flux:
            from ..flux_analysis import optimize_maf
            solution = optimize_maf(self, float(minimize_absolute_flux),
                                        **kwargs)
        else: 
            solution = optimize(self, objective_sense=objective_sense, **kwargs)
        self.solution = solution
        return solution

    def remove_reactions(self, reactions, delete=True,
                         remove_orphans=False):
        """remove reactions from the model

        reactions: [:class:`~cobra.core.Reaction.Reaction`] or [str]
            The reactions (or their id's) to remove

        delete: Boolean
            Whether or not the reactions should be deleted after removal.
            If the reactions are not deleted, those objects will be
            recreated with new metabolite and gene objects.

        remove_orphans: Boolean
            Remove orphaned genes and metabolites from the model as well

        """
        if isinstance(reactions, string_types) or hasattr(reactions, "id"):
            warn("need to pass in a list")
            reactions = [reactions]
        for reaction in reactions:
            try:
                reaction = self.reactions[self.reactions.index(reaction)]
            except ValueError:
                warn('%s not in %s' % (reaction, self))
            else:
                if delete:
                    reaction.delete(remove_orphans=remove_orphans)
                else:
                    reaction.remove_from_model(remove_orphans=remove_orphans)

    def repair(self, rebuild_index=True, rebuild_relationships=True):
        """Update all indexes and pointers in a model"""

        # Assert all id's are unique
        metabolite_ids = set((m.id for m in self.metabolites))
        assert len(metabolite_ids) == len(self.metabolites), \
            "Duplicate found in metabolite IDs"

        if rebuild_index:  # DictList indexes
            self.reactions._generate_index()
            self.metabolites._generate_index()
            self.genes._generate_index()
        if rebuild_relationships:
            for met in self.metabolites:
                met._reaction.clear()
            for gene in self.genes:
                gene._reaction.clear()
            for rxn in self.reactions:
                for met in rxn._metabolites:
                    met._reaction.add(rxn)
                for gene in rxn._genes:
                    gene._reaction.add(rxn)
        # point _model to self
        for l in (self.reactions, self.genes, self.metabolites):
            for e in l:
                e._model = self
        if self.solution is None:
            self.solution = Solution(None)
            self.solution.model = self
        return

    def change_objective(self, objectives):
        """Change the model objective"""
        self.objective = objectives

    def get_compartments(self):
        return frozenset((x.compartment for x in self.metabolites))

    @property
    def objective(self):
        return {reaction: reaction.objective_coefficient
                for reaction in self.reactions
                if reaction.objective_coefficient != 0}

    @objective.setter
    def objective(self, objectives):
        # set all objective coefficients to 0 initially
        for x in self.reactions:
            x.objective_coefficient = 0.
        # case of a single reaction
        if isinstance(objectives, string_types) or \
                isinstance(objectives, Reaction):
            self.reactions.get_by_id(str(objectives)).objective_coefficient = 1
        elif isinstance(objectives, int):
            self.reactions[objectives].objective_coefficient = 1

        # case of an iterable
        else:
            for reaction_id in objectives:
                if isinstance(reaction_id, int):  # index in a list
                    reaction = self.reactions[reaction_id]
                else:
                    reaction = self.reactions.get_by_id(str(reaction_id))
                # objective coefficient obtained from a dict, and is 1. if
                # from a list.
                reaction.objective_coefficient = objectives[reaction_id] \
                    if hasattr(objectives, "items") else 1.

<<<<<<< HEAD

    def summary(self, tol=1E-8, round=2, fva=None):
        """Print a summary of the input and output fluxes of the model.
        
        tol: float
            tolerance for determining if a flux is zero (not printed)

        round: int
            number of digits after the decimal place to print

        fva: int or None
            Whether or not to calculate and report flux variability in the
            output summary


        perhaps I should remove the pandas requirement? ive used it pretty much
        everywhere else though, so once more shouldnt hurt.

        """

        obj_fluxes = pd.Series({'{:<15}'.format(r.id): '{:.3f}'.format(r.x)
                                for r in self.objective.iterkeys()})

        if not fva:

            out_rxns = self.reactions.query(
                lambda rxn: rxn.x > tol).query('system_boundary', 'boundary')
            in_rxns = self.reactions.query(
                lambda rxn: rxn.x < -tol).query('system_boundary', 'boundary')
            
            out_fluxes = pd.Series({r.reactants[0] : r.x for r in out_rxns})
            in_fluxes = pd.Series({r.reactants[0] : r.x for r in in_rxns})

            out_fluxes = pd.np.round(out_fluxes.sort_values(ascending=False), round)
            in_fluxes  = pd.np.round(in_fluxes.sort_values(), round)

            table = pd.np.array(
                [((a if a else ''), (b if b else ''), (c if c else ''))
                 for a, b, c in itertools.izip_longest(
                         ['IN FLUXES'] + in_fluxes.to_string().split('\n'), 
                         ['OUT FLUXES'] + out_fluxes.to_string().split('\n'),
                         ['OBJECTIVES'] + obj_fluxes.to_string().split('\n'))])


        else:
            from ..flux_analysis.variability import flux_variability_analysis
            fva_results = pd.DataFrame(
                flux_variability_analysis(self, fraction_of_optimum=fva)).T

            half_span = (fva_results.maximum - fva_results.minimum)/2
            median = fva_results.minimum + half_span

            out_rxns = self.reactions.query(
                lambda rxn: median.loc[rxn.id] > tol
            ).query('system_boundary', 'boundary')

            in_rxns = self.reactions.query(
                lambda rxn: median.loc[rxn.id] < -tol
            ).query('system_boundary', 'boundary')

            out_fluxes = pd.DataFrame(
                {r.reactants[0] : {'x'   : median.loc[r.id], 
                                   'err' : half_span.loc[r.id]}
                 for r in out_rxns}).T

            in_fluxes = pd.DataFrame(
                {r.reactants[0] : {'x'   : median.loc[r.id], 
                                   'err' : half_span.loc[r.id]}
                 for r in in_rxns}).T

            out_fluxes = pd.np.round(
                out_fluxes.sort_values(by='x', ascending=False), round)
            in_fluxes  = pd.np.round(
                in_fluxes.sort_values(by='x'), round)

            in_fluxes_s = in_fluxes.apply(
                lambda x: u'{0:0.2f} \u00B1 {1:0.2f}'.format(x.x, x.err),
                axis=1)
            out_fluxes_s = out_fluxes.apply(
                lambda x: u'{0:0.2f} \u00B1 {1:0.2f}'.format(x.x, x.err),
                axis=1)
            out_fluxes_s = out_fluxes.apply(lambda x: unicode(x.x) + u" \u00B1 "
                                          + unicode(x.err), axis=1)
            # out_fluxes_s = out_fluxes.apply(lambda x: unicode(x.x) + u" \u00B1 "
            #                               + unicode(x.err), axis=1)


            table = pd.np.array(
                [((a if a else ''), (b if b else ''), (c if c else ''))
                 for a, b, c in itertools.izip_longest(
                         ['IN FLUXES'] + in_fluxes_s.to_string().split('\n'), 
                         ['OUT FLUXES'] + out_fluxes_s.to_string().split('\n'),
                         ['OBJECTIVES'] + obj_fluxes.to_string().split('\n'))])



        print u'\n'.join([u"{a:<30}{b:<30}{c:<20}".format(a=a, b=b, c=c) for a,b,c in table])


    def to_json(self, filename, pretty=False):
        """ Save the model to a json file.
        
        """
        from ..io import save_json_model
        save_json_model(self, filename, pretty=pretty)


    def add_pathway(self, pathway):
        """Add a cobra.Pathway to the model. Requires that all metabolites,
        reactions are already present. Pathways will not change
        any model behavior, but are merely a convienience feature for
        understanding and grouping reactions 

        pathway: a cobra.Pathway object

        """

        # Assert that pathway is not already in the model, and that all
        # reactions and metabolites in the pathway are already in the model.
        if self.pathways.has_id(pathway.id):
            raise Exception("Pathway already in model: " +
                            pathway.id)

        reactions_not_in_model = [
            i.id for i in pathway.reactions if not self.reactions.has_id(
                i.id)]

        if len(reactions_not_in_model) > 0:
            raise Exception("Reactions not in the model: " +
                            ", ".join(reactions_not_in_model))


        metabolites_not_in_model = [
            i.id for i in pathway.metabolites if not self.metabolites.has_id(
                i.id)]

        if len(metabolites_not_in_model) > 0:
            raise Exception("Metabolites not in the model: " +
                            ", ".join(metabolites_not_in_model))

        pathway._model = self

        # Superpathways will need to be added later, assuming that connections
        # between pathways have been broken.
        pathway.superpathways = DictList()

        # Associate subpathways with those already in the model
        model_subpathways = []
        for subpathway in pathway.subpathways:
            try:
                model_subpathway = self.pathways.get_by_id(subpathway.id)
            except KeyError:
                self.add_pathway(subpathway)
                model_subpathway = self.pathways.get_by_id(subpathway.id)

            model_subpathway.superpathways.append(pathway)

            model_subpathways += [model_subpathway]

        pathway.subpathways = model_subpathways


        # Associate reactions with those already in the model
        model_reactions = {self.reactions.get_by_id(reaction.id) : stoich for
                           reaction, stoich in pathway.reactions.iteritems()}
        pathway.reactions = model_reactions

        # Associate metabolites with those already in the model
        for metabolite in list(pathway._metabolites.keys()):
            stoichiometry = pathway._metabolites.pop(metabolite)
            model_metabolite = self.metabolites.get_by_id(
                metabolite.id)
            pathway._metabolites[model_metabolite] = stoichiometry

        self.pathways.append(pathway)

        
    def add_pathways(self, pathways):
        """Add multiple pathways to the model.

        """
        for pathway in pathways:
            self.add_pathway(pathway)

=======
    def summary(self, **kwargs):
        """Print a summary of the input and output fluxes of the model. This
        method requires the model to have been previously solved.

        threshold: float
            tolerance for determining if a flux is zero (not printed)
        fva: int or None
            Whether or not to calculate and report flux variability in the
            output summary
        round: int
            number of digits after the decimal place to print

        """

        try:
            from ..flux_analysis.summary import model_summary
            return model_summary(self, **kwargs)
        except ImportError:
            warn('Summary methods require pandas')
>>>>>>> 574cc4e1
<|MERGE_RESOLUTION|>--- conflicted
+++ resolved
@@ -384,192 +384,6 @@
                 reaction.objective_coefficient = objectives[reaction_id] \
                     if hasattr(objectives, "items") else 1.
 
-<<<<<<< HEAD
-
-    def summary(self, tol=1E-8, round=2, fva=None):
-        """Print a summary of the input and output fluxes of the model.
-        
-        tol: float
-            tolerance for determining if a flux is zero (not printed)
-
-        round: int
-            number of digits after the decimal place to print
-
-        fva: int or None
-            Whether or not to calculate and report flux variability in the
-            output summary
-
-
-        perhaps I should remove the pandas requirement? ive used it pretty much
-        everywhere else though, so once more shouldnt hurt.
-
-        """
-
-        obj_fluxes = pd.Series({'{:<15}'.format(r.id): '{:.3f}'.format(r.x)
-                                for r in self.objective.iterkeys()})
-
-        if not fva:
-
-            out_rxns = self.reactions.query(
-                lambda rxn: rxn.x > tol).query('system_boundary', 'boundary')
-            in_rxns = self.reactions.query(
-                lambda rxn: rxn.x < -tol).query('system_boundary', 'boundary')
-            
-            out_fluxes = pd.Series({r.reactants[0] : r.x for r in out_rxns})
-            in_fluxes = pd.Series({r.reactants[0] : r.x for r in in_rxns})
-
-            out_fluxes = pd.np.round(out_fluxes.sort_values(ascending=False), round)
-            in_fluxes  = pd.np.round(in_fluxes.sort_values(), round)
-
-            table = pd.np.array(
-                [((a if a else ''), (b if b else ''), (c if c else ''))
-                 for a, b, c in itertools.izip_longest(
-                         ['IN FLUXES'] + in_fluxes.to_string().split('\n'), 
-                         ['OUT FLUXES'] + out_fluxes.to_string().split('\n'),
-                         ['OBJECTIVES'] + obj_fluxes.to_string().split('\n'))])
-
-
-        else:
-            from ..flux_analysis.variability import flux_variability_analysis
-            fva_results = pd.DataFrame(
-                flux_variability_analysis(self, fraction_of_optimum=fva)).T
-
-            half_span = (fva_results.maximum - fva_results.minimum)/2
-            median = fva_results.minimum + half_span
-
-            out_rxns = self.reactions.query(
-                lambda rxn: median.loc[rxn.id] > tol
-            ).query('system_boundary', 'boundary')
-
-            in_rxns = self.reactions.query(
-                lambda rxn: median.loc[rxn.id] < -tol
-            ).query('system_boundary', 'boundary')
-
-            out_fluxes = pd.DataFrame(
-                {r.reactants[0] : {'x'   : median.loc[r.id], 
-                                   'err' : half_span.loc[r.id]}
-                 for r in out_rxns}).T
-
-            in_fluxes = pd.DataFrame(
-                {r.reactants[0] : {'x'   : median.loc[r.id], 
-                                   'err' : half_span.loc[r.id]}
-                 for r in in_rxns}).T
-
-            out_fluxes = pd.np.round(
-                out_fluxes.sort_values(by='x', ascending=False), round)
-            in_fluxes  = pd.np.round(
-                in_fluxes.sort_values(by='x'), round)
-
-            in_fluxes_s = in_fluxes.apply(
-                lambda x: u'{0:0.2f} \u00B1 {1:0.2f}'.format(x.x, x.err),
-                axis=1)
-            out_fluxes_s = out_fluxes.apply(
-                lambda x: u'{0:0.2f} \u00B1 {1:0.2f}'.format(x.x, x.err),
-                axis=1)
-            out_fluxes_s = out_fluxes.apply(lambda x: unicode(x.x) + u" \u00B1 "
-                                          + unicode(x.err), axis=1)
-            # out_fluxes_s = out_fluxes.apply(lambda x: unicode(x.x) + u" \u00B1 "
-            #                               + unicode(x.err), axis=1)
-
-
-            table = pd.np.array(
-                [((a if a else ''), (b if b else ''), (c if c else ''))
-                 for a, b, c in itertools.izip_longest(
-                         ['IN FLUXES'] + in_fluxes_s.to_string().split('\n'), 
-                         ['OUT FLUXES'] + out_fluxes_s.to_string().split('\n'),
-                         ['OBJECTIVES'] + obj_fluxes.to_string().split('\n'))])
-
-
-
-        print u'\n'.join([u"{a:<30}{b:<30}{c:<20}".format(a=a, b=b, c=c) for a,b,c in table])
-
-
-    def to_json(self, filename, pretty=False):
-        """ Save the model to a json file.
-        
-        """
-        from ..io import save_json_model
-        save_json_model(self, filename, pretty=pretty)
-
-
-    def add_pathway(self, pathway):
-        """Add a cobra.Pathway to the model. Requires that all metabolites,
-        reactions are already present. Pathways will not change
-        any model behavior, but are merely a convienience feature for
-        understanding and grouping reactions 
-
-        pathway: a cobra.Pathway object
-
-        """
-
-        # Assert that pathway is not already in the model, and that all
-        # reactions and metabolites in the pathway are already in the model.
-        if self.pathways.has_id(pathway.id):
-            raise Exception("Pathway already in model: " +
-                            pathway.id)
-
-        reactions_not_in_model = [
-            i.id for i in pathway.reactions if not self.reactions.has_id(
-                i.id)]
-
-        if len(reactions_not_in_model) > 0:
-            raise Exception("Reactions not in the model: " +
-                            ", ".join(reactions_not_in_model))
-
-
-        metabolites_not_in_model = [
-            i.id for i in pathway.metabolites if not self.metabolites.has_id(
-                i.id)]
-
-        if len(metabolites_not_in_model) > 0:
-            raise Exception("Metabolites not in the model: " +
-                            ", ".join(metabolites_not_in_model))
-
-        pathway._model = self
-
-        # Superpathways will need to be added later, assuming that connections
-        # between pathways have been broken.
-        pathway.superpathways = DictList()
-
-        # Associate subpathways with those already in the model
-        model_subpathways = []
-        for subpathway in pathway.subpathways:
-            try:
-                model_subpathway = self.pathways.get_by_id(subpathway.id)
-            except KeyError:
-                self.add_pathway(subpathway)
-                model_subpathway = self.pathways.get_by_id(subpathway.id)
-
-            model_subpathway.superpathways.append(pathway)
-
-            model_subpathways += [model_subpathway]
-
-        pathway.subpathways = model_subpathways
-
-
-        # Associate reactions with those already in the model
-        model_reactions = {self.reactions.get_by_id(reaction.id) : stoich for
-                           reaction, stoich in pathway.reactions.iteritems()}
-        pathway.reactions = model_reactions
-
-        # Associate metabolites with those already in the model
-        for metabolite in list(pathway._metabolites.keys()):
-            stoichiometry = pathway._metabolites.pop(metabolite)
-            model_metabolite = self.metabolites.get_by_id(
-                metabolite.id)
-            pathway._metabolites[model_metabolite] = stoichiometry
-
-        self.pathways.append(pathway)
-
-        
-    def add_pathways(self, pathways):
-        """Add multiple pathways to the model.
-
-        """
-        for pathway in pathways:
-            self.add_pathway(pathway)
-
-=======
     def summary(self, **kwargs):
         """Print a summary of the input and output fluxes of the model. This
         method requires the model to have been previously solved.
@@ -589,4 +403,10 @@
             return model_summary(self, **kwargs)
         except ImportError:
             warn('Summary methods require pandas')
->>>>>>> 574cc4e1
+
+    def to_json(self, filename, pretty=False):
+        """ Save the model to a json file.
+        
+        """
+        from ..io import save_json_model
+        save_json_model(self, filename, pretty=pretty)
