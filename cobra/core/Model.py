from warnings import warn
from copy import deepcopy, copy
import pandas as pd
import itertools

from six import iteritems, string_types

from ..solvers import optimize
from .Object import Object
from .Solution import Solution
from .Reaction import Reaction
from .DictList import DictList

# Note, when a reaction is added to the Model it will no longer keep personal
# instances of its Metabolites, it will reference Model.metabolites to improve
# performance.  When doing this, take care to monitor metabolite coefficients.
# Do the same for Model.reactions[:].genes and Model.genes

class Model(Object):
    """Metabolic Model

    Refers to Metabolite, Reaction, and Gene Objects.
    """

    def __setstate__(self, state):
        """Make sure all cobra.Objects in the model point to the model"""
        self.__dict__.update(state)
        for y in ['reactions', 'genes', 'metabolites']:
            for x in getattr(self, y):
                x._model = self
        if not hasattr(self, "name"):
            self.name = None

    def __init__(self, id_or_model=None, name=None):
        if isinstance(id_or_model, Model):
            Object.__init__(self, name=name)
            self.__setstate__(id_or_model.__dict__)
            if not hasattr(self, "name"):
                self.name = None
        else:
            Object.__init__(self, id_or_model, name=name)
            self._trimmed = False
            self._trimmed_genes = []
            self._trimmed_reactions = {}
            self.genes = DictList()
            self.reactions = DictList()  # A list of cobra.Reactions
            self.metabolites = DictList()  # A list of cobra.Metabolites
            self.pathways = DictList()
            self.compartments = {} # For SBML input-output
            # genes based on their ids {Gene.id: Gene}
            self.solution = Solution(None)
<<<<<<< HEAD
            self.solution.model = self
=======
            self.media_compositions = {}
>>>>>>> e7380d7e

    @property
    def description(self):
        warn("description deprecated")
        return self.name if self.name is not None else ""

    @description.setter
    def description(self, value):
        self.name = value
        warn("description deprecated")

    def __add__(self, other_model):
        """Adds two models. +

        The issue of reactions being able to exists in multiple Models now
        arises, the same for metabolites and such.  This might be a little
        difficult as a reaction with the same name / id in two models might
        have different coefficients for their metabolites due to pH and whatnot
        making them different reactions.

        """
        new_model = self.copy()
        new_reactions = deepcopy(other_model.reactions)
        new_model.add_reactions(new_reactions)
        new_model.id = self.id + '_' + other_model.id
        return new_model

    def __iadd__(self, other_model):
        """Adds a Model to this model +=

        The issue of reactions being able to exists in multiple Models now
        arises, the same for metabolites and such.  This might be a little
        difficult as a reaction with the same name / id in two models might
        have different coefficients for their metabolites due to pH and whatnot
        making them different reactions.

        """
        new_reactions = deepcopy(other_model.reactions)
        self.add_reactions(new_reactions)
        self.id = self.id + '_' + other_model.id
        return self

    def copy(self):
        """Provides a partial 'deepcopy' of the Model.  All of the Metabolite,
        Gene, and Reaction objects are created anew but in a faster fashion
        than deepcopy
        """
        new = self.__class__()
        do_not_copy = {"metabolites", "reactions", "genes"}
        for attr in self.__dict__:
            if attr not in do_not_copy:
                new.__dict__[attr] = self.__dict__[attr]

        new.metabolites = DictList()
        do_not_copy = {"_reaction", "_model"}
        for metabolite in self.metabolites:
            new_met = metabolite.__class__()
            for attr, value in iteritems(metabolite.__dict__):
                if attr not in do_not_copy:
                    new_met.__dict__[attr] = copy(
                        value) if attr == "formula" else value
            new_met._model = new
            new.metabolites.append(new_met)

        new.genes = DictList()
        for gene in self.genes:
            new_gene = gene.__class__(None)
            for attr, value in iteritems(gene.__dict__):
                if attr not in do_not_copy:
                    new_gene.__dict__[attr] = copy(
                        value) if attr == "formula" else value
            new_gene._model = new
            new.genes.append(new_gene)

        new.reactions = DictList()
        do_not_copy = {"_model", "_metabolites", "_genes"}
        for reaction in self.reactions:
            new_reaction = reaction.__class__()
            for attr, value in iteritems(reaction.__dict__):
                if attr not in do_not_copy:
                    new_reaction.__dict__[attr] = value
            new_reaction._model = new
            new.reactions.append(new_reaction)
            # update awareness
            for metabolite, stoic in iteritems(reaction._metabolites):
                new_met = new.metabolites.get_by_id(metabolite.id)
                new_reaction._metabolites[new_met] = stoic
                new_met._reaction.add(new_reaction)
            for gene in reaction._genes:
                new_gene = new.genes.get_by_id(gene.id)
                new_reaction._genes.add(new_gene)
                new_gene._reaction.add(new_reaction)
        return new

    def add_metabolites(self, metabolite_list):
        """Will add a list of metabolites to the the object, if they do not
        exist and then expand the stochiometric matrix

        metabolite_list: A list of :class:`~cobra.core.Metabolite` objects

        """
        if not hasattr(metabolite_list, '__iter__'):
            metabolite_list = [metabolite_list]
        # First check whether the metabolites exist in the model
        metabolite_list = [x for x in metabolite_list
                           if x.id not in self.metabolites]
        for x in metabolite_list:
            x._model = self
        self.metabolites += metabolite_list

    def add_reaction(self, reaction):
        """Will add a cobra.Reaction object to the model, if
        reaction.id is not in self.reactions.

        reaction: A :class:`~cobra.core.Reaction` object

        """
        self.add_reactions([reaction])

    def add_reactions(self, reaction_list):
        """Will add a cobra.Reaction object to the model, if
        reaction.id is not in self.reactions.

        reaction_list: A list of :class:`~cobra.core.Reaction` objects

        """
        # Only add the reaction if one with the same ID is not already
        # present in the model.

        # This function really should not used for single reactions
        if not hasattr(reaction_list, "__len__"):
            reaction_list = [reaction_list]
            warn("Use add_reaction for single reactions")

        reaction_list = DictList(reaction_list)
        reactions_in_model = [
            i.id for i in reaction_list if self.reactions.has_id(
                i.id)]

        if len(reactions_in_model) > 0:
            raise Exception("Reactions already in the model: " +
                            ", ".join(reactions_in_model))

        # Add reactions. Also take care of genes and metabolites in the loop
        for reaction in reaction_list:
            reaction._model = self  # the reaction now points to the model
            # keys() is necessary because the dict will be modified during
            # the loop
            for metabolite in list(reaction._metabolites.keys()):
                # if the metabolite is not in the model, add it
                # should we be adding a copy instead.
                if not self.metabolites.has_id(metabolite.id):
                    self.metabolites.append(metabolite)
                    metabolite._model = self
                    # this should already be the case. Is it necessary?
                    metabolite._reaction = set([reaction])
                # A copy of the metabolite exists in the model, the reaction
                # needs to point to the metabolite in the model.
                else:
                    stoichiometry = reaction._metabolites.pop(metabolite)
                    model_metabolite = self.metabolites.get_by_id(
                        metabolite.id)
                    reaction._metabolites[model_metabolite] = stoichiometry
                    model_metabolite._reaction.add(reaction)

            for gene in list(reaction._genes):
                # If the gene is not in the model, add it
                if not self.genes.has_id(gene.id):
                    self.genes.append(gene)
                    gene._model = self
                    # this should already be the case. Is it necessary?
                    gene._reaction = set([reaction])
                # Otherwise, make the gene point to the one in the model
                else:
                    model_gene = self.genes.get_by_id(gene.id)
                    if model_gene is not gene:
                        reaction._dissociate_gene(gene)
                        reaction._associate_gene(model_gene)

        self.reactions += reaction_list

    def to_array_based_model(self, deepcopy_model=False, **kwargs):
        """Makes a :class:`~cobra.core.ArrayBasedModel` from a cobra.Model which
        may be used to perform linear algebra operations with the
        stoichiomatric matrix.

        deepcopy_model: Boolean.  If False then the ArrayBasedModel points
        to the Model

        """
        from .ArrayBasedModel import ArrayBasedModel
        return ArrayBasedModel(self, deepcopy_model=deepcopy_model, **kwargs)

    def optimize(self, objective_sense='maximize',
                 minimize_absolute_flux=False,
                 **kwargs):

        r"""Optimize model using flux balance analysis

        objective_sense: 'maximize' or 'minimize'

        minimize_absolute_flux: False, or float
            Whether or not to invoke optimize_maf in order to generate
            parsimonious flux balance solutions. Float indicates the percent of
            the maximum objective function to maintain while minimizing overall
            flux.

        solver: 'glpk', 'cglpk', 'gurobi', 'cplex' or None

        quadratic_component: None or :class:`scipy.sparse.dok_matrix`
            The dimensions should be (n, n) where n is the number of reactions.

            This sets the quadratic component (Q) of the objective coefficient,
            adding :math:`\\frac{1}{2} v^T \cdot Q \cdot v` to the objective.

        tolerance_feasibility: Solver tolerance for feasibility.

        tolerance_markowitz: Solver threshold during pivot

        time_limit: Maximum solver time (in seconds)

        .. NOTE :: Only the most commonly used parameters are presented here.
                   Additional parameters for cobra.solvers may be available and
                   specified with the appropriate keyword argument.

        """
        if minimize_absolute_flux:
            from ..flux_analysis import optimize_maf
            solution = optimize_maf(self, float(minimize_absolute_flux),
                                        **kwargs)
        else: 
            solution = optimize(self, objective_sense=objective_sense, **kwargs)
        self.solution = solution
        return solution

    def remove_reactions(self, reactions, delete=True,
                         remove_orphans=False):
        """remove reactions from the model

        reactions: [:class:`~cobra.core.Reaction.Reaction`] or [str]
            The reactions (or their id's) to remove

        delete: Boolean
            Whether or not the reactions should be deleted after removal.
            If the reactions are not deleted, those objects will be
            recreated with new metabolite and gene objects.

        remove_orphans: Boolean
            Remove orphaned genes and metabolites from the model as well

        """
        if isinstance(reactions, string_types) or hasattr(reactions, "id"):
            warn("need to pass in a list")
            reactions = [reactions]
        for reaction in reactions:
            try:
                reaction = self.reactions[self.reactions.index(reaction)]
            except ValueError:
                warn('%s not in %s' % (reaction, self))
            else:
                if delete:
                    reaction.delete(remove_orphans=remove_orphans)
                else:
                    reaction.remove_from_model(remove_orphans=remove_orphans)

    def repair(self, rebuild_index=True, rebuild_relationships=True):
        """Update all indexes and pointers in a model"""

        # Assert all id's are unique
        metabolite_ids = set((m.id for m in self.metabolites))
        assert len(metabolite_ids) == len(self.metabolites), \
            "Duplicate found in metabolite IDs"

        if rebuild_index:  # DictList indexes
            self.reactions._generate_index()
            self.metabolites._generate_index()
            self.genes._generate_index()
        if rebuild_relationships:
            for met in self.metabolites:
                met._reaction.clear()
            for gene in self.genes:
                gene._reaction.clear()
            for rxn in self.reactions:
                for met in rxn._metabolites:
                    met._reaction.add(rxn)
                for gene in rxn._genes:
                    gene._reaction.add(rxn)
        # point _model to self
        for l in (self.reactions, self.genes, self.metabolites):
            for e in l:
                e._model = self
        if self.solution is None:
            self.solution = Solution(None)
            self.solution.model = self
        return

    def change_objective(self, objectives):
        """Change the model objective"""
        self.objective = objectives

    def get_compartments(self):
        return frozenset((x.compartment for x in self.metabolites))

    @property
    def objective(self):
        return {reaction: reaction.objective_coefficient
                for reaction in self.reactions
                if reaction.objective_coefficient != 0}

    @objective.setter
    def objective(self, objectives):
        # set all objective coefficients to 0 initially
        for x in self.reactions:
            x.objective_coefficient = 0.
        # case of a single reaction
        if isinstance(objectives, string_types) or \
                isinstance(objectives, Reaction):
            self.reactions.get_by_id(str(objectives)).objective_coefficient = 1
        elif isinstance(objectives, int):
            self.reactions[objectives].objective_coefficient = 1

        # case of an iterable
        else:
            for reaction_id in objectives:
                if isinstance(reaction_id, int):  # index in a list
                    reaction = self.reactions[reaction_id]
                else:
                    reaction = self.reactions.get_by_id(str(reaction_id))
                # objective coefficient obtained from a dict, and is 1. if
                # from a list.
                reaction.objective_coefficient = objectives[reaction_id] \
                    if hasattr(objectives, "items") else 1.


    def summary(self, tol=1E-8, round=2):
        """Print a summary of the input and output fluxes of the model.
        
        tol: float
            tolerance for determining if a flux is zero (not printed)

        round: int
            number of digits after the decimal place to print


        perhaps I should remove the pandas requirement? ive used it pretty much
        everywhere else though, so once more shouldnt hurt.

        """
        out_rxns = self.reactions.query(
            lambda rxn: rxn.x > tol).query('system_boundary', 'boundary')
        in_rxns = self.reactions.query(
            lambda rxn: rxn.x < -tol).query('system_boundary', 'boundary')

        out_fluxes = pd.Series({r.reactants[0] : r.x for r in out_rxns})
        in_fluxes = pd.Series({r.reactants[0] : r.x for r in in_rxns})

        out_fluxes = pd.np.round(out_fluxes.sort_values(ascending=False), round)
        in_fluxes  = pd.np.round(in_fluxes.sort_values(), round)
        
        obj_fluxes = pd.Series({'{:<15}'.format(r.id): '{:.3f}'.format(r.x) 
                                for r in self.objective.iterkeys()})

        print '\n'.join(["{a:<30}{b:<30}{c:<20}".format(
            a=(a if a else ''), b=(b if b else ''), c=(c if c else ''))
                          for a, b, c in itertools.izip_longest(
                                  ['IN FLUXES'] + in_fluxes.to_string().split('\n'), 
                                  ['OUT FLUXES'] + out_fluxes.to_string().split('\n'),
                                  ['OBJECTIVES'] + obj_fluxes.to_string().split('\n'))]) 


    def to_json(self, filename, pretty=False):
        """ Save the model to a json file.
        
        """
        from ..io import save_json_model
        save_json_model(self, filename, pretty=pretty)


    def add_pathway(self, pathway):
        """Add a cobra.Pathway to the model. Requires that all metabolites,
        reactions are already present. Pathways will not change
        any model behavior, but are merely a convienience feature for
        understanding and grouping reactions 

        pathway: a cobra.Pathway object

        """

        # Assert that pathway is not already in the model, and that all
        # reactions and metabolites in the pathway are already in the model.
        if self.pathways.has_id(pathway.id):
            raise Exception("Pathway already in model: " +
                            pathway.id)

        reactions_not_in_model = [
            i.id for i in pathway.reactions if not self.reactions.has_id(
                i.id)]

        if len(reactions_not_in_model) > 0:
            raise Exception("Reactions not in the model: " +
                            ", ".join(reactions_not_in_model))


        metabolites_not_in_model = [
            i.id for i in pathway.metabolites if not self.metabolites.has_id(
                i.id)]

        if len(metabolites_not_in_model) > 0:
            raise Exception("Metabolites not in the model: " +
                            ", ".join(metabolites_not_in_model))

        pathway._model = self

        # Superpathways will need to be added later, assuming that connections
        # between pathways have been broken.
        pathway.superpathways = DictList()

        # Associate subpathways with those already in the model
        model_subpathways = []
        for subpathway in pathway.subpathways:
            try:
                model_subpathway = self.pathways.get_by_id(subpathway.id)
            except KeyError:
                self.add_pathway(subpathway)
                model_subpathway = self.pathways.get_by_id(subpathway.id)

            model_subpathway.superpathways.append(pathway)

            model_subpathways += [model_subpathway]

        pathway.subpathways = model_subpathways


        # Associate reactions with those already in the model
        model_reactions = {self.reactions.get_by_id(reaction.id) : stoich for
                           reaction, stoich in pathway.reactions.iteritems()}
        pathway.reactions = model_reactions

        # Associate metabolites with those already in the model
        for metabolite in list(pathway._metabolites.keys()):
            stoichiometry = pathway._metabolites.pop(metabolite)
            model_metabolite = self.metabolites.get_by_id(
                metabolite.id)
            pathway._metabolites[model_metabolite] = stoichiometry

        self.pathways.append(pathway)

        
    def add_pathways(self, pathways):
        """Add multiple pathways to the model.

        """
        for pathway in pathways:
            self.add_pathway(pathway)

<|MERGE_RESOLUTION|>--- conflicted
+++ resolved
@@ -49,11 +49,8 @@
             self.compartments = {} # For SBML input-output
             # genes based on their ids {Gene.id: Gene}
             self.solution = Solution(None)
-<<<<<<< HEAD
             self.solution.model = self
-=======
             self.media_compositions = {}
->>>>>>> e7380d7e
 
     @property
     def description(self):
