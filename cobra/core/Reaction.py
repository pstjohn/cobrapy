from __future__ import print_function

from collections import defaultdict
import re
from copy import copy, deepcopy
from warnings import warn

from six import string_types, iteritems

from .Object import Object
from .Gene import Gene, parse_gpr, ast2str
from .Metabolite import Metabolite


class Frozendict(dict):
    """Read-only dictionary view"""

    def __setitem__(self, key, value):
        raise NotImplementedError("read-only")

    def __delitem__(self, key):
        raise NotImplementedError("read-only")

    def pop(self, key, value):
        raise NotImplementedError("read-only")

    def popitem(self):
        raise NotImplementedError("read-only")


def _is_positive(n):
    try:
        if n >= 0:
            return True
        else:
            return False
    except:
        return True

# precompiled regular expressions
# Matches and/or in a gene reaction rule
and_or_search = re.compile(r'\(| and| or|\+|\)', re.IGNORECASE)
gpr_clean = re.compile(' {2,}')
# This regular expression finds any single letter compartment enclosed in
# square brackets at the beginning of the string. For example [c] : foo --> bar
compartment_finder = re.compile("^\s*(\[[A-Za-z]\])\s*:*")
# Regular expressions to match the arrows
_reversible_arrow_finder = re.compile("<(-+|=+)>")
_forward_arrow_finder = re.compile("(-+|=+)>")
_reverse_arrow_finder = re.compile("<(-+|=+)")


class Reaction(Object):
    """Reaction is a class for holding information regarding
    a biochemical reaction in a cobra.Model object

    """

    def __init__(self, id=None, name='', subsystem='', lower_bound=0.,
                 upper_bound=1000., objective_coefficient=0.):
        """An object for housing reactions and associated information
        for cobra modeling.

        """
        Object.__init__(self, id, name)
        self._gene_reaction_rule = ''
        self.subsystem = subsystem
        # The cobra.Genes that are used to catalyze the reaction
        self._genes = set()
        # A dictionary of metabolites and their stoichiometric coefficients in
        # this reaction.
        self._metabolites = {}
        # self.model is None or refers to the cobra.Model that
        # contains self
        self._model = None

        self.objective_coefficient = objective_coefficient
        self.upper_bound = upper_bound
        self.lower_bound = lower_bound
        # Used during optimization.  Indicates whether the
        # variable is modeled as continuous, integer, binary, semicontinous, or
        # semiinteger.
        self.variable_kind = 'continuous'

    # read-only
    @property
    def metabolites(self):
        return Frozendict(self._metabolites)

    @property
    def genes(self):
        return frozenset(self._genes)

    @property
    def gene_reaction_rule(self):
        return self._gene_reaction_rule

    @gene_reaction_rule.setter
    def gene_reaction_rule(self, new_rule):
        self._gene_reaction_rule = new_rule.strip()
        try:
            _, gene_names = parse_gpr(self._gene_reaction_rule)
        except (SyntaxError, TypeError) as e:
            warn("malformed gene_reaction_rule '%s' for %s" %
                 (new_rule, repr(self)))
            tmp_str = and_or_search.sub('', self._gene_reaction_rule)
            gene_names = set((gpr_clean.sub(' ', tmp_str).split(' ')))
        if '' in gene_names:
            gene_names.remove('')
        old_genes = self._genes
        if self._model is None:
            self._genes = {Gene(i) for i in gene_names}
        else:
            model_genes = self._model.genes
            self._genes = set()
            for id in gene_names:
                if model_genes.has_id(id):
                    self._genes.add(model_genes.get_by_id(id))
                else:
                    new_gene = Gene(id)
                    new_gene._model = self._model
                    self._genes.add(new_gene)
                    model_genes.append(new_gene)

        # Make the genes aware that it is involved in this reaction
        for g in self._genes:
            g._reaction.add(self)

        # make the old genes aware they are no longer involved in this reaction
        for g in old_genes:
            if g not in self._genes:  # if an old gene is not a new gene
                try:
                    g._reaction.remove(self)
                except:
                    warn("could not remove old gene %s from reaction %s" %
                         (g.id, self.id))

    @property
    def gene_name_reaction_rule(self):
        """Display gene_reaction_rule with names intead.

        Do NOT use this string for computation. It is intended to give a
        representation of the rule using more familiar gene names instead of
        the often cryptic ids.

        """
        names = {i.id: i.name for i in self._genes}
        ast = parse_gpr(self._gene_reaction_rule)[0]
        return ast2str(ast, names=names)

    @property
    def x(self):
        """The flux through the reaction in the most recent solution

        Flux values are computed from the primal values of the variables in
        the solution.

        """
        try:
            return self._model.solution.x_dict[self.id]
        except Exception as e:
            if self._model is None:
                raise AttributeError("not part of a model")
            if not hasattr(self._model, "solution") or \
                    self._model.solution is None or \
                    self._model.solution.status == "NA":
                raise AttributeError("model has not been solved")
            if self._model.solution.status != "optimal":
                raise AttributeError("model solution was not optimal")
            raise e  # Not sure what the exact problem was
    
    @property
    def bounds(self):
        """ A more convienient bounds structure than seperate upper and lower
        bounds """

        return (self.lower_bound, self.upper_bound)

    @bounds.setter
    def bounds(self, value):
        """ Set the bounds directly from a tuple """

        self.lower_bound = value[0]
        self.upper_bound = value[1]


    @property
    def reversibility(self):
        """Whether the reaction can proceed in both directions (reversible)

        This is computed from the current upper and lower bounds.

        """
        return self.lower_bound < 0 and self.upper_bound > 0

    @reversibility.setter
    def reversibility(self, value):
        warn("Setting reaction reversibility is ignored")

    @property
    def boundary(self):
        # single metabolite implies it must be a boundary
        if len(self.metabolites) == 1:
            return "system_boundary"
        # if there is more than one metabolite, if it ONLY produces or ONLY
        # consumes, it is also a boundary.
        all_stoichiometry = self.metabolites.values()
        if not min(all_stoichiometry) < 0 < max(all_stoichiometry):
            return "system_boundary"
        return None

    @property
    def model(self):
        """returns the model the reaction is a part of"""
        return self._model

    def _update_awareness(self):
        """Make sure all metabolites and genes that are associated with
        this reaction are aware of it.

        """
        for x in self._metabolites:
            x._reaction.add(self)
        for x in self._genes:
            x._reaction.add(self)

    def remove_from_model(self, model=None, remove_orphans=False):
        """Removes the reaction from the model while keeping it intact

        remove_orphans: Boolean
            Remove orphaned genes and metabolites from the model as well

        model: deprecated argument, must be None

        """
        if model is not None:
            warn("model does not need to be passed into remove_from_model")
            if model != self._model:
                raise Exception("Can not remove from a different model")
        if self._model is None:
            raise AttributeError("Reaction %s not in a model" % self.id)
        # preserve the original attributes (but as copies)
        model = self._model
        new_metabolites = {copy(met): value
                           for met, value in iteritems(self.metabolites)}
        new_genes = {copy(i) for i in self._genes}
        # Begin removing from the model
        self._model = None
        model.reactions.remove(self)
        for x in self._metabolites:
            x._reaction.remove(self)
            if remove_orphans and len(x._reaction) == 0:
                model.metabolites.remove(x)
        for x in self._genes:
            x._reaction.remove(self)
            if remove_orphans and len(x._reaction) == 0:
                model.genes.remove(x)
        # Rebuild the model with the new independent genes/metabolites
        self._metabolites = {}
        self.add_metabolites(new_metabolites)
        self._genes = set()
        for k in new_genes:
            self._associate_gene(k)

    def delete(self, remove_orphans=False):
        """Completely delete a reaction

        This removes all associations between a reaction the associated
        model, metabolites and genes (unlike remove_from_model which only
        dissociates the reaction from the model).

        remove_orphans: Boolean
            Remove orphaned genes and metabolites from the model as well

        """
        model = self._model
        if model is not None:
            self._model.reactions.remove(self)
        elif remove_orphans:
            # can't remove orphans if not part of a model
            remove_orphans = False
        self._model = None
        for x in self._metabolites:
            if self in x._reaction:
                x._reaction.remove(self)
                if remove_orphans and len(x._reaction) == 0:
                    model.metabolites.remove(x)
        for x in self._genes:
            if self in x._reaction:
                x._reaction.remove(self)
                if remove_orphans and len(x._reaction) == 0:
                    model.genes.remove(x)
        self._metabolites = {}
        self._genes = set()

    def __setstate__(self, state):
        """Probably not necessary to set _model as the cobra.Model that
        contains self sets the _model attribute for all metabolites and genes
        in the reaction.

        However, to increase performance speed we do want to let the metabolite
        and gene know that they are employed in this reaction

        """
        # These are necessary for old pickles which store attributes
        # which have since been superceded by properties.
        if "reaction" in state:
            state.pop("reaction")
        if "gene_reaction_rule" in state:
            state["_gene_reaction_rule"] = state.pop("gene_reaction_rule")

        self.__dict__.update(state)
        for x in state['_metabolites']:
            setattr(x, '_model', self._model)
            x._reaction.add(self)
        for x in state['_genes']:
            setattr(x, '_model', self._model)
            x._reaction.add(self)

    def copy(self):
        """When copying a reaction, it is necessary to deepcopy the
        components so the list references aren't carried over.

        Additionally, a copy of a reaction is no longer in a cobra.Model.

        This should be fixed with self.__deecopy__ if possible
        """
        # the_model = self._model
        # self._model = None
        new_reaction = deepcopy(self)
        # self._model = the_model
        return new_reaction

    def pop(self, metabolite_id):
        """Remove a metabolite from the reaction and return the
        stoichiometric coefficient.

        metabolite_id: str or :class:`~cobra.core.Metabolite.Metabolite`

        """
        the_metabolite = metabolite_id
        if isinstance(the_metabolite, string_types):
            found_match = None
            for possible_match in self._metabolites:
                if possible_match.id == the_metabolite:
                    found_match = possible_match
                    break
            if found_match is None:
                raise KeyError(
                    "No metabolite named %s in the reaction" % the_metabolite)
            else:
                the_metabolite = found_match
        the_coefficient = self._metabolites.pop(the_metabolite)
        the_metabolite._reaction.remove(self)
        return the_coefficient

    def __add__(self, other_reaction):
        """Adds two reactions to each other.  Default behavior is
        to combine the metabolites but only use the remaining parameters
        from the first object.

        TODO: Either clean up metabolite associations or remove function

        TODO: Deal with gene association logic from adding reactions.

        TODO: Simplify and add in an __iadd__

        """
        new_reaction = deepcopy(self)
        new_reaction.id = self.id + '_' + other_reaction.id
        new_reaction.add_metabolites(deepcopy(other_reaction._metabolites))
        new_reaction._genes.update(deepcopy(other_reaction._genes))
        # Make all the genes aware of this reaction
        [x._reaction.add(new_reaction) for x in new_reaction._genes]
        gpr_1 = new_reaction.gene_reaction_rule
        gpr_2 = other_reaction.gene_reaction_rule
        if gpr_1 != '' and gpr_2 != '':
            new_reaction.gene_reaction_rule = '%s and %s' % (gpr_1, gpr_2)
        elif gpr_2 != '':
            new_reaction.gene_reaction_rule = gpr_2
        return new_reaction

    def __sub__(self, other_reaction):
        """Subtracts two reactions.  Default behavior is
        to combine the metabolites but only use the remaining parameters
        from the first object.

        Note: This is equivalent to adding reactions after changing the sign
        of the metabolites in other_reaction

        """
        new_reaction = deepcopy(self)
        return new_reaction + (-other_reaction)


    def invert(self):
        """Inverts the reaction in-place

        """
        self *= -1

    def __neg__(self):
        """Returns the reverse reaction
        
        """
        new_reaction = deepcopy(self)
        new_reaction.invert()
        return new_reaction

    def __imul__(self, the_coefficient):
        """Allows the reaction coefficients to be rapidly scaled. 
        
        TODO: Should this scale bounds as well?

        """
        self._metabolites = {k: the_coefficient * v for k, v in
                             iteritems(self._metabolites)}

        # Need to flip the bounds if the reaction was multiplied by a negative
        # coefficient
        self.bounds = (-self.upper_bound, -self.lower_bound)

        return self

    def __mul__(self, the_coefficient):
        """Allows a reaction to be multiplied by a coefficient.

        """
        new_rxn = self.copy()
        new_rxn *= the_coefficient
        return new_rxn

    @property
    def reactants(self):
        """Return a list of reactants for the reaction."""
        return [k for k, v in self._metabolites.items() if not _is_positive(v)]

    @property
    def products(self):
        """Return a list of products for the reaction"""
        return [k for k, v in self._metabolites.items() if _is_positive(v)]

    def get_coefficient(self, metabolite_id):
        """Return the stoichiometric coefficient for a metabolite in
        the reaction.

        metabolite_id: str or :class:`~cobra.core.Metabolite.Metabolite`

        """
        _id_to_metabolites = dict([(x.id, x)
                                   for x in self._metabolites])

        if hasattr(metabolite_id, 'id'):
            metabolite_id = metabolite_id.id
        return self._metabolites[_id_to_metabolites[metabolite_id]]

    def get_coefficients(self, metabolite_ids):
        """Return the stoichiometric coefficients for a list of
        metabolites in the reaction.

        metabolite_ids: iterable
            Containing str or :class:`~cobra.core.Metabolite.Metabolite`

        """
        return map(self.get_coefficient, metabolite_ids)

    def add_metabolites(self, metabolites, combine=True,
                        add_to_container_model=True):
        """Add metabolites and stoichiometric coefficients to the reaction.
        If the final coefficient for a metabolite is 0 then it is removed
        from the reaction.

        metabolites: dict
            {str or :class:`~cobra.core.Metabolite.Metabolite`: coefficient}

        combine: Boolean.
            Describes behavior a metabolite already exists in the reaction.
            True causes the coefficients to be added.
            False causes the coefficient to be replaced.
            True and a metabolite already exists in the

        add_to_container_model: Boolean.
            Add the metabolite to the :class:`~cobra.core.Model.Model`
            the reaction is associated with (i.e. self.model)

        """
        _id_to_metabolites = {str(x): x for x in self._metabolites}
        new_metabolites = []
        for metabolite, coefficient in iteritems(metabolites):
            met_id = str(metabolite)
            # If a metabolite already exists in the reaction then
            # just add them.
            if met_id in _id_to_metabolites:
                reaction_metabolite = _id_to_metabolites[met_id]
                if combine:
                    self._metabolites[reaction_metabolite] += coefficient
                else:
                    self._metabolites[reaction_metabolite] = coefficient
            else:
                # If the reaction is in a model, ensure we aren't using
                # a duplicate metabolite.
                if self._model:
                    try:
                        metabolite = \
                            self._model.metabolites.get_by_id(met_id)
                    except KeyError as e:
                        if isinstance(metabolite, Metabolite):
                            new_metabolites.append(metabolite)
                        else:
                            # do we want to handle creation here?
                            raise e
                elif isinstance(metabolite, string_types):
                    # if we want to handle creation, this should be changed
                    raise ValueError("reaction '%s' does not belong to a model"
                                     % self.id)
                self._metabolites[metabolite] = coefficient
                # make the metabolite aware that it is involved in this
                # reaction
                metabolite._reaction.add(self)
        for metabolite, the_coefficient in list(self._metabolites.items()):
            if the_coefficient == 0:
                # make the metabolite aware that it no longer participates
                # in this reaction
                metabolite._reaction.remove(self)
                self._metabolites.pop(metabolite)
        if add_to_container_model and hasattr(self._model, 'add_metabolites'):
            self._model.add_metabolites(new_metabolites)

    def subtract_metabolites(self, metabolites):
        """This function will 'subtract' metabolites from a reaction, which
        means add the metabolites with -1*coefficient. If the final coefficient
        for a metabolite is 0 then the metabolite is removed from the reaction.

        metabolites: dict of {:class:`~cobra.core.Metabolite`: coefficient}
            These metabolites will be added to the reaction

        .. note:: A final coefficient < 0 implies a reactant.

        """
        self.add_metabolites({k: -v for k, v in iteritems(metabolites)})

    def clear_metabolites(self):
        """Remove all metabolites from the reaction"""
        for metabolite in list(self._metabolites.keys()):
            self.pop(metabolite)

    @property
    def reaction(self):
        """Human readable reaction string"""
        return self.build_reaction_string()

    @reaction.setter
    def reaction(self, value):
        return self.build_reaction_from_string(value)

    def build_reaction_string(self):
        """Generate a human readable reaction string"""
        def format(number):
            return "" if number == 1 else str(number).rstrip(".") + " "
        reactant_bits = []
        product_bits = []
        for the_metabolite in sorted(self.metabolites, key=lambda m: m.id):
            coefficient = self.metabolites[the_metabolite]
            # Here the metabolite string is set globally by
            # Metabolite._str_method
            name = str(the_metabolite)
            if coefficient > 0:
                product_bits.append(format(coefficient) + name)
            else:
                reactant_bits.append(format(abs(coefficient)) + name)

        reactant_str = ' + '.join(reactant_bits)
        if not self.reversibility:
            if self.lower_bound < 0 and self.upper_bound <= 1E-10:
                arrow = ' <-- '
            else:
                arrow = ' --> '
        else:
            arrow = ' <=> '
        product_str = ' + '.join(product_bits)

        return reactant_str + arrow + product_str

    def check_mass_balance(self):
        """Compute mass and charge balance for the reaction

        returns a dict of {element: amount} for unbalanced elements.
        "charge" is treated as an element in this dict
        This should be empty for balanced reactions.
        """
        reaction_element_dict = defaultdict(int)
        for metabolite, coefficient in self._metabolites.items():
            if metabolite.charge is not None:
                reaction_element_dict["charge"] += \
                    coefficient * metabolite.charge
            for element, amount in iteritems(metabolite.elements):
                reaction_element_dict[element] += coefficient * amount
        # filter out 0 values
        return {k: v for k, v in iteritems(reaction_element_dict) if v != 0}

    @property
    def compartments(self):
        return frozenset((x.compartment for x in self._metabolites))

    def get_compartments(self):
        """lists compartments the metabolites are in"""
        return list(self.compartments)

    def _associate_gene(self, cobra_gene):
        """Associates a cobra.Gene object with a cobra.Reaction.

        cobra_gene : :class:`~cobra.core.Gene.Gene`

        """
        self._genes.add(cobra_gene)
        cobra_gene._reaction.add(self)
        cobra_gene._model = self._model

    def _dissociate_gene(self, cobra_gene):
        """Dissociates a cobra.Gene object with a cobra.Reaction.

        cobra_gene : :class:`~cobra.core.Gene.Gene`

        """
        self._genes.remove(cobra_gene)
        cobra_gene._reaction.remove(self)

    def knock_out(self):
        """Change the upper and lower bounds of the reaction to 0."""
        self.lower_bound = 0
        self.upper_bound = 0

    def build_reaction_from_string(self, reaction_str, verbose=True,
                                   fwd_arrow=None, rev_arrow=None,
<<<<<<< HEAD
                                   reversible_arrow=None, term_split="+", 
                                   model=None):
        """Build a reaction from a string representation. Will build and add
        metabolites if they are not found in the model, raising a warning.

        Parameters:

        reaction_str: string
            A string representation of the reaction.

        model: a cobra.Model object
            A model to use for searching metabolites. If None, will check for
            an attached model in self._model.

        verbose: bool
            Whether or not to warn on adding new metabolites.
    
        """


=======
                                   reversible_arrow=None, term_split="+"):
        """Builds reaction from reaction equation reaction_str using parser

        Takes a string and using the specifications supplied in the optional
        arguments infers a set of metabolites, metabolite compartments and
        stoichiometries for the reaction.  It also infers the reversibility
        of the reaction from the reaction arrow.

        Args:
            reaction_str: a string containing a reaction formula (equation)
            verbose: Boolean setting verbosity of function
                (optional, default=True)
            fwd_arrow: re.compile for forward irreversible reaction arrows
                (optional, default=_forward_arrow_finder)
            reverse_arrow: re.compile for backward irreversible reaction arrows
                (optional, default=_reverse_arrow_finder)
            fwd_arrow: re.compile for reversible reaction arrows
                (optional, default=_reversible_arrow_finder)
            term_split: String dividing individual metabolite entries
                (optional, default='+')
        """
>>>>>>> 3ed5f58e
        # set the arrows
        forward_arrow_finder = _forward_arrow_finder if fwd_arrow is None \
            else re.compile(re.escape(fwd_arrow))
        reverse_arrow_finder = _reverse_arrow_finder if rev_arrow is None \
            else re.compile(re.escape(rev_arrow))
        reversible_arrow_finder = _reversible_arrow_finder \
            if reversible_arrow is None \
            else re.compile(re.escape(reversible_arrow))
        if (self._model is None) & (model is None):
            warn("no model found")
            model = None
        else:
            model = self._model if self._model else model

        # original_str = "" + reaction_str  # copy (do we need this?)
        found_compartments = compartment_finder.findall(reaction_str)
        if len(found_compartments) == 1:
            compartment = found_compartments[0]
            reaction_str = compartment_finder.sub("", reaction_str)
        else:
            compartment = ""

        # reversible case
        arrow_match = reversible_arrow_finder.search(reaction_str)
        if arrow_match is not None:
            self.lower_bound = -1000
            self.upper_bound = 1000
        else:  # irreversible
            # try forward
            arrow_match = forward_arrow_finder.search(reaction_str)
            if arrow_match is not None:
                self.upper_bound = 1000
                self.lower_bound = 0
            else:
                # must be reverse
                arrow_match = reverse_arrow_finder.search(reaction_str)
                if arrow_match is None:
                    raise ValueError("no suitable arrow found in '%s'" %
                                     reaction_str)
                else:
                    self.upper_bound = 0
                    self.lower_bound = -1000
        reactant_str = reaction_str[:arrow_match.start()].strip()
        product_str = reaction_str[arrow_match.end():].strip()

        self.clear_metabolites()

        for substr, factor in ((reactant_str, -1), (product_str, 1)):
            if len(substr) == 0:
                continue
            for term in substr.split(term_split):
                term = term.strip()
                if term.lower() == "nothing":
                    continue
                if " " in term:
                    num_str, met_id = term.split()
                    num = float(num_str.lstrip("(").rstrip(")")) * factor
                else:
                    met_id = term
                    num = factor
                met_id += compartment
                try:
                    met = model.metabolites.get_by_id(met_id)
                except KeyError:
                    if verbose:
                        warn("unknown metabolite '%s' created" % met_id)
                    met = Metabolite(met_id)
                self.add_metabolites({met: num})

    @property
    def pathways(self):
        """Return the pathways in which this reaction participates.

        """
        return set(
            self.model.pathways.query(
                lambda x: self in x.reactions.keys()))
<|MERGE_RESOLUTION|>--- conflicted
+++ resolved
@@ -632,7 +632,6 @@
 
     def build_reaction_from_string(self, reaction_str, verbose=True,
                                    fwd_arrow=None, rev_arrow=None,
-<<<<<<< HEAD
                                    reversible_arrow=None, term_split="+", 
                                    model=None):
         """Build a reaction from a string representation. Will build and add
@@ -653,8 +652,6 @@
         """
 
 
-=======
-                                   reversible_arrow=None, term_split="+"):
         """Builds reaction from reaction equation reaction_str using parser
 
         Takes a string and using the specifications supplied in the optional
@@ -674,8 +671,11 @@
                 (optional, default=_reversible_arrow_finder)
             term_split: String dividing individual metabolite entries
                 (optional, default='+')
-        """
->>>>>>> 3ed5f58e
+            model: a cobra.Model object to use for searching metabolites. If
+                None, will check for an attached model in self._model.
+                
+
+        """
         # set the arrows
         forward_arrow_finder = _forward_arrow_finder if fwd_arrow is None \
             else re.compile(re.escape(fwd_arrow))
