--- conflicted
+++ resolved
@@ -403,35 +403,9 @@
         new -= other
         return new
 
-<<<<<<< HEAD
-        """
-        new_reaction = deepcopy(self)
-        return new_reaction + (-other_reaction)
-
-
-    def invert(self):
-        """Inverts the reaction in-place
-
-        """
-        self *= -1
-
-    def __neg__(self):
-        """Returns the reverse reaction
-        
-        """
-        new_reaction = deepcopy(self)
-        new_reaction.invert()
-        return new_reaction
-
-    def __imul__(self, the_coefficient):
-        """Allows the reaction coefficients to be rapidly scaled. 
-        
-        TODO: Should this scale bounds as well?
-=======
     def __isub__(self, other):
         self.subtract_metabolites(other._metabolites, combine=True)
         return self
->>>>>>> 574cc4e1
 
     def __imul__(self, coefficient):
         """Scale coefficients in a reaction"""
@@ -444,20 +418,10 @@
 
         return self
 
-<<<<<<< HEAD
-    def __mul__(self, the_coefficient):
-        """Allows a reaction to be multiplied by a coefficient.
-
-        """
-        new_rxn = self.copy()
-        new_rxn *= the_coefficient
-        return new_rxn
-=======
     def __mul__(self, coefficient):
         new = self.copy()
         new *= coefficient
         return new
->>>>>>> 574cc4e1
 
     @property
     def reactants(self):
@@ -544,7 +508,6 @@
                                      % self.id)
                 self._metabolites[metabolite] = coefficient
                 # make the metabolite aware that it is involved in this
-                # reaction
                 metabolite._reaction.add(self)
         for metabolite, the_coefficient in list(self._metabolites.items()):
             if the_coefficient == 0:
@@ -587,16 +550,6 @@
         """Generate a human readable reaction string"""
         def format(number):
             return "" if number == 1 else str(number).rstrip(".") + " "
-<<<<<<< HEAD
-        reactant_bits = []
-        product_bits = []
-        for the_metabolite in sorted(self.metabolites, key=lambda m: m.id):
-            coefficient = self.metabolites[the_metabolite]
-            # Here the metabolite string is set globally by
-            # Metabolite._str_method
-            name = str(the_metabolite)
-            if coefficient > 0:
-=======
         id_type = 'id'
         if use_metabolite_names:
             id_type = 'name'
@@ -606,7 +559,6 @@
                 iteritems(self._metabolites), key=lambda x: x[0].id):
             name = str(getattr(the_metabolite, id_type))
             if _is_positive(coefficient):
->>>>>>> 574cc4e1
                 product_bits.append(format(coefficient) + name)
             else:
                 reactant_bits.append(format(abs(coefficient)) + name)
@@ -730,13 +682,7 @@
             warn("no model found")
             model = None
         else:
-<<<<<<< HEAD
-            model = self._model if self._model else model
-
-        # original_str = "" + reaction_str  # copy (do we need this?)
-=======
             model = self._model
->>>>>>> 574cc4e1
         found_compartments = compartment_finder.findall(reaction_str)
         if len(found_compartments) == 1:
             compartment = found_compartments[0]
