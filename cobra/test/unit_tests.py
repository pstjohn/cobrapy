import sys
from unittest import TestCase, TestLoader, TextTestRunner, skipIf
from copy import copy, deepcopy
from pickle import loads, dumps, HIGHEST_PROTOCOL
import warnings
import re

if __name__ == "__main__":
    sys.path.insert(0, "../..")
    from cobra.test import create_test_model
    from cobra import Object, Model, Metabolite, Reaction, DictList
    sys.path.pop(0)
else:
    from . import create_test_model
    from .. import Object, Model, Metabolite, Reaction, DictList

# libraries which may or may not be installed
libraries = ["scipy"]
for library in libraries:
    try:
        exec("import %s" % library)
    except ImportError:
        exec("%s = None" % library)


class TestDictList(TestCase):
    def setUp(self):
        self.obj = Object("test1")
        self.list = DictList()
        self.list.append(self.obj)

    def testContains(self):
        self.assertIn(self.obj, self.list)
        self.assertIn(self.obj.id, self.list)
        self.assertNotIn(Object("not_in"), self.list)
        self.assertNotIn('not_in', self.list)

    def testIndex(self):
        self.assertEqual(self.list.index("test1"), 0)
        self.assertEqual(self.list.index(self.obj), 0)
        self.assertRaises(ValueError, self.list.index, "f")
        self.assertRaises(ValueError, self.list.index, Object("f"))
        # ensure trying to index with an object that is a different object
        # also raises an error
        self.assertRaises(ValueError, self.list.index, Object("test1"))

    def testIndependent(self):
        a = DictList([Object("o1"), Object("o2")])
        b = DictList()
        self.assertIn("o1", a)
        self.assertNotIn("o1", b)
        b.append(Object("o3"))
        self.assertNotIn("o3", a)
        self.assertIn("o3", b)

    def testAppend(self):
        obj2 = Object("test2")
        self.list.append(obj2)
        self.assertRaises(ValueError, self.list.append, Object("test1"))
        self.assertEqual(self.list.index(obj2), 1)
        self.assertEqual(self.list[1], obj2)
        self.assertIs(self.list.get_by_id("test2"), obj2)
        self.assertEqual(len(self.list), 2)

    def testInsert(self):
        obj2 = Object("a")
        self.list.insert(0, obj2)
        self.assertEqual(self.list.index(obj2), 0)
        self.assertEqual(self.list.index("test1"), 1)
        self.assertIs(self.list.get_by_id("a"), obj2)
        self.assertEqual(len(self.list), 2)
        self.assertRaises(ValueError, self.list.append, obj2)

    def testExtend(self):
        obj_list = [Object("test%d" % (i)) for i in range(2, 10)]
        self.list.extend(obj_list)
        self.assertEqual(self.list[1].id, "test2")
        self.assertEqual(self.list.get_by_id("test2"), obj_list[0])
        self.assertEqual(self.list[8].id, "test9")
        self.assertEqual(len(self.list), 9)
        self.assertRaises(ValueError, self.list.extend, [Object("test1")])
        # Even if the object is unique, if it is present twice in the new
        # list, it should still raise an exception
        self.assertRaises(ValueError, self.list.extend,
                          [Object("testd"), Object("testd")])

    def testIadd(self):
        obj_list = [Object("test%d" % (i)) for i in range(2, 10)]
        self.list += obj_list
        self.assertEqual(self.list[1].id, "test2")
        self.assertEqual(self.list.get_by_id("test2"), obj_list[0])
        self.assertEqual(self.list[8].id, "test9")
        self.assertEqual(len(self.list), 9)

    def testAdd(self):
        obj_list = [Object("test%d" % (i)) for i in range(2, 10)]
        sum = self.list + obj_list
        self.assertIsNot(sum, self.list)
        self.assertIsNot(sum, obj_list)
        self.assertEqual(self.list[0].id, "test1")
        self.assertEqual(sum[1].id, "test2")
        self.assertEqual(sum.get_by_id("test2"), obj_list[0])
        self.assertEqual(sum[8].id, "test9")
        self.assertEqual(len(self.list), 1)
        self.assertEqual(len(sum), 9)

    def testInitCopy(self):
        self.list.append(Object("test2"))
        copied = DictList(self.list)
        self.assertIsNot(self.list, copied)
        self.assertIsInstance(copied, self.list.__class__)
        self.assertEqual(len(self.list), len(copied))
        for i, v in enumerate(self.list):
            self.assertEqual(self.list[i].id, copied[i].id)
            self.assertEqual(i, copied.index(v.id))
            self.assertIs(self.list[i], copied[i])
            self.assertIs(v, copied.get_by_id(v.id))

    def testSlice(self):
        self.list.append(Object("test2"))
        self.list.append(Object("test3"))
        sliced = self.list[:-1]
        self.assertIsNot(self.list, sliced)
        self.assertIsInstance(sliced, self.list.__class__)
        self.assertEqual(len(self.list), len(sliced) + 1)
        for i, v in enumerate(sliced):
            self.assertEqual(self.list[i].id, sliced[i].id)
            self.assertEqual(i, sliced.index(v.id))
            self.assertIs(self.list[i], sliced[i])
            self.assertIs(self.list[i], sliced.get_by_id(v.id))

    def testCopy(self):
        self.list.append(Object("test2"))
        copied = copy(self.list)
        self.assertIsNot(self.list, copied)
        self.assertIsInstance(copied, self.list.__class__)
        self.assertEqual(len(self.list), len(copied))
        for i, v in enumerate(self.list):
            self.assertEqual(self.list[i].id, copied[i].id)
            self.assertEqual(i, copied.index(v.id))
            self.assertIs(self.list[i], copied[i])
            self.assertIs(v, copied.get_by_id(v.id))

    def testDeepcopy(self):
        self.list.append(Object("test2"))
        copied = deepcopy(self.list)
        self.assertIsNot(self.list, copied)
        self.assertIsInstance(copied, self.list.__class__)
        self.assertEqual(len(self.list), len(copied))
        for i, v in enumerate(self.list):
            self.assertEqual(self.list[i].id, copied[i].id)
            self.assertEqual(i, copied.index(v.id))
            self.assertIsNot(self.list[i], copied[i])
            self.assertIsNot(v, copied.get_by_id(v.id))

    def testPickle(self):
        self.list.append(Object("test2"))
        for protocol in range(HIGHEST_PROTOCOL):
            pickle_str = dumps(self.list, protocol=protocol)
            copied = loads(pickle_str)
            self.assertIsNot(self.list, copied)
            self.assertIsInstance(copied, self.list.__class__)
            self.assertEqual(len(self.list), len(copied))
            for i, v in enumerate(self.list):
                self.assertEqual(self.list[i].id, copied[i].id)
                self.assertEqual(i, copied.index(v.id))
                self.assertIsNot(self.list[i], copied[i])
                self.assertIsNot(v, copied.get_by_id(v.id))

    def testQuery(self):
        obj2 = Object("test2")
        obj2.name = "foobar1"
        self.list.append(obj2)
        result = self.list.query("test1", "id")  # matches only test1
        self.assertEqual(len(result), 1)
        self.assertEqual(result[0], self.obj)
<<<<<<< HEAD
        result = self.list.query("test", "id")  # matches test1 and test2
=======
        result = self.list.query("foo", "name")  # matches only test2
        self.assertEqual(len(result), 1)
        self.assertEqual(result[0], obj2)
        result = self.list.query("test")  # matches test1 and test2
>>>>>>> bf281246
        self.assertEqual(len(result), 2)
        # test with a regular expression
        result = self.list.query(re.compile("test[0-9]"))
        self.assertEqual(len(result), 2)
        result = self.list.query(re.compile("test[29]"))
        self.assertEqual(len(result), 1)
        # test query of name
        result = self.list.query(re.compile("foobar."), "name")
        self.assertEqual(len(result), 1)

    def testRemoval(self):
        obj_list = DictList(Object("test%d" % (i)) for i in range(2, 10))
        del obj_list[3]
        self.assertNotIn("test5", obj_list)
        self.assertEqual(obj_list.index(obj_list[-1]), len(obj_list) - 1)
        self.assertEqual(len(obj_list), 7)
        del obj_list[3:5]
        self.assertNotIn("test6", obj_list)
        self.assertNotIn("test7", obj_list)
        self.assertEqual(obj_list.index(obj_list[-1]), len(obj_list) - 1)
        self.assertEqual(len(obj_list), 5)
        removed = obj_list.pop(1)
        self.assertEqual(obj_list.index(obj_list[-1]), len(obj_list) - 1)
        self.assertEqual(removed.id, "test3")
        self.assertNotIn("test3", obj_list)
        self.assertEqual(len(obj_list), 4)
        removed = obj_list.pop()
        self.assertEqual(removed.id, "test9")
        self.assertNotIn(removed.id, obj_list)
        self.assertEqual(len(obj_list), 3)

    def testSet(self):
        obj_list = DictList(Object("test%d" % (i)) for i in range(10))
        obj_list[4] = Object("testa")
        self.assertEqual(obj_list.index("testa"), 4)
        self.assertEqual(obj_list[4].id, "testa")
        obj_list[5:7] = [Object("testb"), Object("testc")]
        self.assertEqual(obj_list.index("testb"), 5)
        self.assertEqual(obj_list[5].id, "testb")
        self.assertEqual(obj_list.index("testc"), 6)
        self.assertEqual(obj_list[6].id, "testc")
        # Even if the object is unique, if it is present twice in the new
        # list, it should still raise an exception
        self.assertRaises(ValueError, obj_list.__setitem__, slice(5, 7),
                          [Object("testd"), Object("testd")])


class CobraTestCase(TestCase):
    def setUp(self):
        self.model = create_test_model("textbook")
        self.model_class = Model


class TestReactions(CobraTestCase):
    def testGPR(self):
        model = self.model_class()
        reaction = Reaction("test")
        # set a gpr to  reaction not in a model
        reaction.gene_reaction_rule = "(g1 or g2) and g3"
        self.assertEqual(reaction.gene_reaction_rule, "(g1 or g2) and g3")
        self.assertEqual(len(reaction.genes), 3)
        # adding reaction with a GPR propagates to the model
        model.add_reaction(reaction)
        self.assertEqual(len(model.genes), 3)
        # ensure the gene objects are the same in the model and reaction
        reaction_gene = list(reaction.genes)[0]
        model_gene = model.genes.get_by_id(reaction_gene.id)
        self.assertIs(reaction_gene, model_gene)

    def testGPR_modification(self):
        model = self.model
        reaction = model.reactions.get_by_id("PGI")
        old_gene = list(reaction.genes)[0]
        old_gene_reaction_rule = reaction.gene_reaction_rule
        new_gene = model.genes.get_by_id("s0001")
        # add an existing 'gene' to the gpr
        reaction.gene_reaction_rule = 's0001'
        self.assertIn(new_gene, reaction.genes)
        self.assertIn(reaction, new_gene.reactions)
        # removed old gene correctly
        self.assertNotIn(old_gene, reaction.genes)
        self.assertNotIn(reaction, old_gene.reactions)
        # add a new 'gene' to the gpr
        reaction.gene_reaction_rule = 'fake_gene'
        self.assertTrue(model.genes.has_id("fake_gene"))
        fake_gene = model.genes.get_by_id("fake_gene")
        self.assertIn(fake_gene, reaction.genes)
        self.assertIn(reaction, fake_gene.reactions)
        fake_gene.name = "foo_gene"
        self.assertEqual(reaction.gene_name_reaction_rule, fake_gene.name)

    def test_add_metabolite(self):
        """adding a metabolite to a reaction in a model"""
        model = self.model
        reaction = model.reactions.get_by_id("PGI")
        reaction.add_metabolites({model.metabolites[0]: 1})
        self.assertIn(model.metabolites[0], reaction.metabolites)
        fake_metabolite = Metabolite("fake")
        reaction.add_metabolites({fake_metabolite: 1})
        self.assertIn(fake_metabolite, reaction.metabolites)
        self.assertTrue(model.metabolites.has_id("fake"))
        self.assertIs(model.metabolites.get_by_id("fake"), fake_metabolite)

    def test_subtract_metabolite(self):
        model = self.model
        reaction = model.reactions.get_by_id("PGI")
        reaction.subtract_metabolites(reaction.metabolites)
        self.assertEqual(len(reaction.metabolites), 0)

    def test_mass_balance(self):
        model = self.model
        reaction = model.reactions.get_by_id("PGI")
        # should be balanced now
        self.assertEqual(len(reaction.check_mass_balance()), 0)
        # should not be balanced after adding a hydrogen
        reaction.add_metabolites({model.metabolites.get_by_id("h_c"): 1})
        imbalance = reaction.check_mass_balance()
        self.assertIn("H", imbalance)
        self.assertEqual(imbalance["H"], 1)

    def test_build_from_string(self):
        model = self.model
        m = len(model.metabolites)
        pgi = model.reactions.get_by_id("PGI")
        pgi.reaction = "g6p_c --> f6p_c"
        self.assertEqual(pgi.lower_bound, 0)
        pgi.reaction = "g6p_c <== f6p_c"
        self.assertEqual(pgi.upper_bound, 0)
        self.assertEqual(pgi.reaction.strip(), "g6p_c <-- f6p_c")
        pgi.reaction = "g6p_c --> f6p_c + h2o_c"
        self.assertIn(model.metabolites.h2o_c, pgi._metabolites)
        pgi.build_reaction_from_string("g6p_c --> f6p_c + foo", verbose=False)
        self.assertNotIn(model.metabolites.h2o_c, pgi._metabolites)
        self.assertIn("foo", model.metabolites)
        self.assertIn(model.metabolites.foo, pgi._metabolites)
        self.assertEqual(len(model.metabolites), m + 1)


class TestCobraMetabolites(CobraTestCase):
    def test_metabolite_formula(self):
        met = Metabolite("water")
        met.formula = "H2O"
        self.assertEqual(met.elements, {"H": 2, "O": 1})
        self.assertEqual(met.formula_weight, 18.01528)


class TestCobraModel(CobraTestCase):
    """test core cobra functions"""

    def test_add_reaction(self):
        old_reaction_count = len(self.model.reactions)
        old_metabolite_count = len(self.model.metabolites)
        dummy_metabolite_1 = Metabolite("test_foo_1")
        dummy_metabolite_2 = Metabolite("test_foo_2")
        actual_metabolite = self.model.metabolites[0]
        copy_metabolite = self.model.metabolites[1].copy()
        dummy_reaction = Reaction("test_foo_reaction")
        dummy_reaction.add_metabolites({dummy_metabolite_1: -1,
                                        dummy_metabolite_2: 1,
                                        copy_metabolite: -2,
                                        actual_metabolite: 1})
        self.model.add_reaction(dummy_reaction)
        self.assertEqual(self.model.reactions.get_by_id(dummy_reaction.id),
                         dummy_reaction)
        for x in [dummy_metabolite_1, dummy_metabolite_2]:
            self.assertEqual(self.model.metabolites.get_by_id(x.id), x)
        # should have added 1 reaction and 2 metabolites
        self.assertEqual(len(self.model.reactions), old_reaction_count + 1)
        self.assertEqual(len(self.model.metabolites), old_metabolite_count + 2)
        # tests on theadded reaction
        reaction_in_model = self.model.reactions.get_by_id(dummy_reaction.id)
        self.assertIs(type(reaction_in_model), Reaction)
        self.assertIs(reaction_in_model, dummy_reaction)
        self.assertEqual(len(reaction_in_model._metabolites), 4)
        for i in reaction_in_model._metabolites:
            self.assertEqual(type(i), Metabolite)
        # tests on the added metabolites
        met1_in_model = self.model.metabolites.get_by_id(dummy_metabolite_1.id)
        self.assertIs(met1_in_model, dummy_metabolite_1)
        copy_in_model = self.model.metabolites.get_by_id(copy_metabolite.id)
        self.assertIsNot(copy_metabolite, copy_in_model)
        self.assertIs(type(copy_in_model), Metabolite)
        self.assertTrue(dummy_reaction in actual_metabolite._reaction)
        # test adding a different metabolite with the same name as an
        # existing one uses the metabolite in the model
        r2 = Reaction("test_foo_reaction2")
        self.model.add_reaction(r2)
        r2.add_metabolites({Metabolite(self.model.metabolites[0].id): 1})
        self.assertIs(self.model.metabolites[0], list(r2._metabolites)[0])

    def test_add_reaction_from_other_model(self):
        model = self.model
        other = model.copy()
        for i in other.reactions:
            i.id += "_other"
        other.repair()
        model.add_reactions(other.reactions)

    def test_model_remove_reaction(self):
        old_reaction_count = len(self.model.reactions)
        self.model.remove_reactions(["PGI"])
        self.assertEqual(len(self.model.reactions), old_reaction_count - 1)
        with self.assertRaises(KeyError):
            self.model.reactions.get_by_id("PGI")
        self.model.remove_reactions(self.model.reactions[:1])
        self.assertEqual(len(self.model.reactions), old_reaction_count - 2)
        tmp_metabolite = Metabolite("testing")
        self.model.reactions[0].add_metabolites({tmp_metabolite: 1})
        self.assertIn(tmp_metabolite, self.model.metabolites)
        self.model.remove_reactions(self.model.reactions[:1],
                                    remove_orphans=True)
        self.assertNotIn(tmp_metabolite, self.model.metabolites)

    def test_reaction_remove(self):
        model = self.model
        old_reaction_count = len(model.reactions)
        tmp_metabolite = Metabolite("testing")
        # Delete without removing orphan
        model.reactions[0].add_metabolites({tmp_metabolite: 1})
        self.assertEqual(len(tmp_metabolite.reactions), 1)
        # esnsure the stoichiometry is still the same using different objects
        removed_reaction = model.reactions[0]
        original_stoich = {i.id: value for i, value
                           in removed_reaction._metabolites.items()}
        model.reactions[0].remove_from_model(remove_orphans=False)
        self.assertEqual(len(original_stoich),
                         len(removed_reaction._metabolites))
        for met in removed_reaction._metabolites:
            self.assertEqual(original_stoich[met.id],
                             removed_reaction._metabolites[met])
            self.assertIsNot(met, model.metabolites)
        # make sure it's still in the model
        self.assertIn(tmp_metabolite, model.metabolites)
        self.assertEqual(len(tmp_metabolite.reactions), 0)
        self.assertEqual(len(self.model.reactions), old_reaction_count - 1)

        # Now try it with removing orphans
        model.reactions[0].add_metabolites({tmp_metabolite: 1})
        self.assertEqual(len(tmp_metabolite.reactions), 1)
        model.reactions[0].remove_from_model(remove_orphans=True)
        self.assertNotIn(tmp_metabolite, model.metabolites)
        self.assertEqual(len(tmp_metabolite.reactions), 0)
        self.assertEqual(len(self.model.reactions), old_reaction_count - 2)

        # It shouldn't remove orphans if it's in 2 reactions however
        model.reactions[0].add_metabolites({tmp_metabolite: 1})
        model.reactions[1].add_metabolites({tmp_metabolite: 1})
        self.assertEqual(len(tmp_metabolite.reactions), 2)
        model.reactions[0].remove_from_model(remove_orphans=False)
        self.assertIn(tmp_metabolite, model.metabolites)
        self.assertEqual(len(tmp_metabolite.reactions), 1)
        self.assertEqual(len(self.model.reactions), old_reaction_count - 3)

    def test_reaction_delete(self):
        model = self.model
        old_reaction_count = len(model.reactions)
        tmp_metabolite = Metabolite("testing")
        # Delete without removing orphan
        model.reactions[0].add_metabolites({tmp_metabolite: 1})
        self.assertEqual(len(tmp_metabolite.reactions), 1)
        model.reactions[0].delete(remove_orphans=False)
        # make sure it's still in the model
        self.assertIn(tmp_metabolite, model.metabolites)
        self.assertEqual(len(tmp_metabolite.reactions), 0)
        self.assertEqual(len(self.model.reactions), old_reaction_count - 1)

        # Now try it with removing orphans
        model.reactions[0].add_metabolites({tmp_metabolite: 1})
        self.assertEqual(len(tmp_metabolite.reactions), 1)
        model.reactions[0].delete(remove_orphans=True)
        self.assertNotIn(tmp_metabolite, model.metabolites)
        self.assertEqual(len(tmp_metabolite.reactions), 0)
        self.assertEqual(len(self.model.reactions), old_reaction_count - 2)

        # It shouldn't remove orphans if it's in 2 reactions however
        model.reactions[0].add_metabolites({tmp_metabolite: 1})
        model.reactions[1].add_metabolites({tmp_metabolite: 1})
        self.assertEqual(len(tmp_metabolite.reactions), 2)
        model.reactions[0].delete(remove_orphans=False)
        self.assertIn(tmp_metabolite, model.metabolites)
        self.assertEqual(len(tmp_metabolite.reactions), 1)
        self.assertEqual(len(self.model.reactions), old_reaction_count - 3)

    def test_remove_gene(self):
        target_gene = self.model.genes[0]
        gene_reactions = list(target_gene.reactions)
        with warnings.catch_warnings():
            warnings.simplefilter("ignore")
            target_gene.remove_from_model()
        self.assertEqual(target_gene.model, None)
        # make sure the reaction was removed from the model
        self.assertNotIn(target_gene, self.model.genes)
        # ensure the old reactions no longer have a record of the gene
        for reaction in gene_reactions:
            self.assertNotIn(target_gene, reaction.genes)

    def test_copy(self):
        """modifying copy should not modify the original"""
        # test that deleting reactions in the copy does not change the
        # number of reactions in the original model
        model_copy = self.model.copy()
        old_reaction_count = len(self.model.reactions)
        self.assertEqual(len(self.model.reactions), len(model_copy.reactions))
        self.assertEqual(len(self.model.metabolites),
                         len(model_copy.metabolites))
        model_copy.remove_reactions(model_copy.reactions[0:5])
        self.assertEqual(old_reaction_count, len(self.model.reactions))
        self.assertNotEqual(len(self.model.reactions),
                            len(model_copy.reactions))

    def test_deepcopy(self):
        """Reference structures are maintained when deepcopying"""
        model_copy = deepcopy(self.model)
        for gene, gene_copy in zip(self.model.genes, model_copy.genes):
            self.assertEqual(gene.id, gene_copy.id)
            reactions = sorted(i.id for i in gene.reactions)
            reactions_copy = sorted(i.id for i in gene_copy.reactions)
            self.assertEqual(reactions, reactions_copy)
        for reaction, reaction_copy in zip(self.model.reactions,
                                           model_copy.reactions):
            self.assertEqual(reaction.id, reaction_copy.id)
            metabolites = sorted(i.id for i in reaction._metabolites)
            metabolites_copy = sorted(i.id for i in reaction_copy._metabolites)
            self.assertEqual(metabolites, metabolites_copy)

    def test_add_reaction_orphans(self):
        """test reaction addition

        Need to verify that no orphan genes or metabolites are
        contained in reactions after adding them to the model.
        """
        _model = self.model_class('test')
        _model.add_reactions([x.copy() for x in self.model.reactions])
        _genes = []
        _metabolites = []
        for x in _model.reactions:
            _genes.extend(x.genes)
            _metabolites.extend(x.metabolites)

        orphan_genes = [x for x in _genes if x.model is not _model]
        orphan_metabolites = [x for x in _metabolites if x.model is not _model]
        self.assertEqual(len(orphan_genes), 0,
                         msg='It looks like there are dangling genes when '
                         'running Model.add_reactions')
        self.assertEqual(len(orphan_metabolites), 0,
                         msg='It looks like there are dangling metabolites '
                         'when running Model.add_reactions')

    def test_change_objective(self):
        biomass = self.model.reactions.get_by_id("Biomass_Ecoli_core")
        atpm = self.model.reactions.get_by_id("ATPM")
        self.model.objective = atpm.id
        self.assertEqual(atpm.objective_coefficient, 1.)
        self.assertEqual(biomass.objective_coefficient, 0.)
        self.assertEqual(self.model.objective, {atpm: 1.})
        # change it back using object itself
        self.model.objective = biomass
        self.assertEqual(atpm.objective_coefficient, 0.)
        self.assertEqual(biomass.objective_coefficient, 1.)
        # set both to 1 with a list
        self.model.objective = [atpm, biomass]
        self.assertEqual(atpm.objective_coefficient, 1.)
        self.assertEqual(biomass.objective_coefficient, 1.)
        # set both using a dict
        self.model.objective = {atpm: 0.2, biomass: 0.3}
        self.assertEqual(atpm.objective_coefficient, 0.2)
        self.assertEqual(biomass.objective_coefficient, 0.3)
        # test setting by index
        self.model.objective = self.model.reactions.index(atpm)
        self.assertEqual(self.model.objective, {atpm: 1.})
        # test by setting list of indexes
        self.model.objective = map(self.model.reactions.index, [atpm, biomass])
        self.assertEqual(self.model.objective, {atpm: 1., biomass: 1.})


@skipIf(scipy is None, "scipy required for ArrayBasedModel")
class TestCobraArrayModel(TestCobraModel):
    def setUp(self):
        model = create_test_model("textbook").to_array_based_model()
        self.model_class = model.__class__
        self.model = model

    def test_array_based_model(self):
        m = len(self.model.metabolites)
        n = len(self.model.reactions)
        assertEqual = self.assertEqual  # alias
        for matrix_type in ["scipy.dok_matrix", "scipy.lil_matrix"]:
            model = create_test_model("textbook").\
                to_array_based_model(matrix_type=matrix_type)
            assertEqual(model.S[7, 0], -1)
            assertEqual(model.S[43, 0], 0)
            model.S[43, 0] = 1
            assertEqual(model.S[43, 0], 1)
            assertEqual(
                model.reactions[0].metabolites[model.metabolites[43]], 1)
            model.S[43, 0] = 0
            assertEqual(model.lower_bounds[0], model.reactions[0].lower_bound)
            assertEqual(model.lower_bounds[5], model.reactions[5].lower_bound)
            assertEqual(model.upper_bounds[0], model.reactions[0].upper_bound)
            assertEqual(model.upper_bounds[5], model.reactions[5].upper_bound)
            model.lower_bounds[6] = 2
            self.assertEqual(model.lower_bounds[6], 2)
            self.assertEqual(model.reactions[6].lower_bound, 2)
            # this should fail because it is the wrong size
            with self.assertRaises(Exception):
                model.upper_bounds = [0, 1]
            model.upper_bounds = [0] * len(model.reactions)
            self.assertEqual(max(model.upper_bounds), 0)

            # test something for all the attributes
            model.lower_bounds[2] = -1
            assertEqual(model.reactions[2].lower_bound, -1)
            assertEqual(model.lower_bounds[2], -1)
            model.objective_coefficients[2] = 1
            assertEqual(model.reactions[2].objective_coefficient, 1)
            assertEqual(model.objective_coefficients[2], 1)
            model.b[2] = 1
            assertEqual(model.metabolites[2]._bound, 1)
            assertEqual(model.b[2], 1)
            model.constraint_sense[2] = "L"
            assertEqual(model.metabolites[2]._constraint_sense, "L")
            assertEqual(model.constraint_sense[2], "L")

            # test resize matrix on reaction removal
            m, n = model.S.shape
            model.remove_reactions([model.reactions[2]], remove_orphans=False)
            self.assertEqual(len(model.metabolites), model.S.shape[0])
            self.assertEqual(len(model.reactions), model.S.shape[1])
            self.assertEqual(model.S.shape, (m, n - 1))

    def test_array_based_model_add(self):
        m = len(self.model.metabolites)
        n = len(self.model.reactions)
        for matrix_type in ["scipy.dok_matrix", "scipy.lil_matrix"]:
            model = create_test_model("textbook").\
                to_array_based_model(matrix_type=matrix_type)
            test_reaction = Reaction("test")
            test_reaction.add_metabolites({model.metabolites[0]: 4})
            test_reaction.lower_bound = -3.14
            model.add_reaction(test_reaction)
            self.assertEqual(len(model.reactions), n + 1)
            self.assertEqual(model.S.shape, (m, n + 1))
            self.assertEqual(len(model.lower_bounds), n + 1)
            self.assertEqual(len(model.upper_bounds), n + 1)
            self.assertEqual(model.S[0, n], 4)
            self.assertEqual(model.S[7, 0], -1)
            self.assertEqual(model.lower_bounds[n], -3.14)

    def test_array_based_select(self):
        model = self.model
        atpm_select = model.reactions[model.lower_bounds > 0]
        self.assertEqual(len(atpm_select), 1)
        self.assertEqual(atpm_select[0].id, "ATPM")
        self.assertEqual(len(model.reactions[model.lower_bounds <= 0]),
                         len(model.reactions) - 1)
        # mismatched dimensions should give an error
        with self.assertRaises(TypeError):
            model.reactions[[True, False]]


# make a test suite to run all of the tests
loader = TestLoader()
suite = loader.loadTestsFromModule(sys.modules[__name__])


def test_all():
    TextTestRunner(verbosity=2).run(suite)

if __name__ == "__main__":
    test_all()<|MERGE_RESOLUTION|>--- conflicted
+++ resolved
@@ -174,14 +174,10 @@
         result = self.list.query("test1", "id")  # matches only test1
         self.assertEqual(len(result), 1)
         self.assertEqual(result[0], self.obj)
-<<<<<<< HEAD
-        result = self.list.query("test", "id")  # matches test1 and test2
-=======
         result = self.list.query("foo", "name")  # matches only test2
         self.assertEqual(len(result), 1)
         self.assertEqual(result[0], obj2)
         result = self.list.query("test")  # matches test1 and test2
->>>>>>> bf281246
         self.assertEqual(len(result), 2)
         # test with a regular expression
         result = self.list.query(re.compile("test[0-9]"))
