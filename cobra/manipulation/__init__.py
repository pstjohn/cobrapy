--- conflicted
+++ resolved
@@ -2,12 +2,7 @@
     find_gene_knockout_reactions
 from .modify import initialize_growth_medium, convert_to_irreversible, \
     revert_to_reversible, escape_ID, canonical_form, \
-<<<<<<< HEAD
     get_compiled_gene_reaction_rules, get_growth_medium, knocked_out
 from .annotate import add_SBO
-=======
-    get_compiled_gene_reaction_rules
-from .annotate import add_SBO
 from .validate import check_mass_balance, check_reaction_bounds, \
-    check_metabolite_compartment_formula
->>>>>>> 3d8732e6
+    check_metabolite_compartment_formula