from copy import deepcopy
from warnings import warn
from itertools import chain
from ast import NodeTransformer

from contextlib import contextmanager

from six import iteritems

from .. import Reaction, Metabolite, Gene
from .delete import get_compiled_gene_reaction_rules
from ..core.Gene import ast2str


_renames = (
    (".", "_DOT_"),
    ("(", "_LPAREN_"),
    (")", "_RPAREN_"),
    ("-", "__"),
    ("[", "_LSQBKT"),
    ("]", "_RSQBKT"),
    (",", "_COMMA_"),
    (":", "_COLON_"),
    (">", "_GT_"),
    ("<", "_LT"),
    ("/", "_FLASH"),
    ("\\", "_BSLASH"),
    ("+", "_PLUS_"),
    ("=", "_EQ_"),
    (" ", "_SPACE_"),
    ("'", "_SQUOT_"),
    ('"', "_DQUOT_"),
)


def _escape_str_id(id_str):
    """make a single string id SBML compliant"""
    for c in ("'", '"'):
        if id_str.startswith(c) and id_str.endswith(c) \
                and id_str.count(c) == 2:
            id_str = id_str.strip(c)
    for char, escaped_char in _renames:
        id_str = id_str.replace(char, escaped_char)
    return id_str


class _GeneEscaper(NodeTransformer):

    def visit_Name(self, node):
        node.id = _escape_str_id(node.id)
        return node


def escape_ID(cobra_model):
    """makes all ids SBML compliant"""
    for x in chain([cobra_model],
                   cobra_model.metabolites,
                   cobra_model.reactions,
                   cobra_model.genes):
        x.id = _escape_str_id(x.id)
    cobra_model.repair()
    gene_renamer = _GeneEscaper()
    for rxn, rule in iteritems(get_compiled_gene_reaction_rules(cobra_model)):
        if rule is not None:
            rxn._gene_reaction_rule = ast2str(gene_renamer.visit(rule))


<<<<<<< HEAD
def get_growth_medium(cobra_model):
    """Searches a cobra model for the currently active exchange reactions which
    allow metabolites to be created.

    Parameters
    ----------
    cobra_model : cobra.Model


    Returns
    -------
    medium : dict
        A dictionary containing pairs of reaction_id's : lower_bounds for the
        exchange reactions present in the model

    """
    exchange_reactions = cobra_model.reactions.query("system_boundary", 'boundary')
    
    def is_active(reaction):
        """ Test whether the reaction's bounds allow feasible flux to create
        metabolite
        """
        if reaction.reactants:
            if reaction.lower_bound < 0: return True
            else: return False

        elif reaction.products:
            raise RuntimeWarning(
                'Reaction {} has unconventional direction'.format(
                    reaction.id))
            if reaction.upper_bound > 0: return True
            else: return False

        else: raise RuntimeError('Empty Reaction: {}'.format(reaction.id))

    medium = {r.id : r.lower_bound for r in exchange_reactions if
              is_active(r)}

    return medium

=======
def rename_genes(cobra_model, rename_dict):
    """renames genes in a model from the rename_dict"""
    recompute_reactions = set()  # need to recomptue related genes
    remove_genes = []
    for old_name, new_name in iteritems(rename_dict):
        # undefined if there a value matches a different key
        # because dict is unordered
        try:
            gene_index = cobra_model.genes.index(old_name)
        except ValueError:
            gene_index = None
        old_gene_present = gene_index is not None
        new_gene_present = new_name in cobra_model.genes
        if old_gene_present and new_gene_present:
            old_gene = cobra_model.genes.get_by_id(old_name)
            remove_genes.append(old_gene)
            recompute_reactions.update(old_gene._reaction)
        elif old_gene_present and not new_gene_present:
            # rename old gene to new gene
            gene = cobra_model.genes[gene_index]
            # trick DictList into updating index
            cobra_model.genes._dict.pop(gene.id)  # ugh
            gene.id = new_name
            cobra_model.genes[gene_index] = gene
        elif not old_gene_present and new_gene_present:
            pass
        else:  # not old gene_present and not new_gene_present
            # the new gene's _model will be set by repair
            cobra_model.genes.append(Gene(new_name))
    cobra_model.repair()

    class Renamer(NodeTransformer):
        def visit_Name(self, node):
            node.id = rename_dict.get(node.id, node.id)
            return node
    gene_renamer = Renamer()
    for rxn, rule in iteritems(get_compiled_gene_reaction_rules(cobra_model)):
        if rule is not None:
            rxn._gene_reaction_rule = ast2str(gene_renamer.visit(rule))

    for rxn in recompute_reactions:
        rxn.gene_reaction_rule = rxn._gene_reaction_rule
    for i in remove_genes:
        cobra_model.genes.remove(i)
>>>>>>> 975543d8


def initialize_growth_medium(cobra_model, the_medium='MgM',
                             external_boundary_compartment='e',
                             external_boundary_reactions=None,
                             reaction_lower_bound=0.,
                             reaction_upper_bound=1000.,
                             irreversible=False,
                             reactions_to_disable=None):
    """Sets all of the input fluxes to the model to zero and then will
    initialize the input fluxes to the values specified in the_medium if
    it is a dict or will see if the model has a composition dict and use
    that to do the initialization.

    cobra_model: A cobra.Model object.


    the_medium: A string, or a dictionary.
    If a string then the initialize_growth_medium function expects that
    the_model has an attribute dictionary called media_compositions, which is a
    dictionary of dictionaries for various medium compositions.  Where a medium
    composition is a dictionary of external boundary reaction ids for the
    medium components and the external boundary fluxes for each medium
    component.


    external_boundary_compartment: None or a string.
    If not None then it specifies the compartment in which to disable all of
    the external systems boundaries.

    external_boundary_reactions: None or a list of external_boundaries that are
    to have their bounds reset.  This acts in conjunction with
    external_boundary_compartment.


    reaction_lower_bound: Float.  The default value to use for the lower
    bound for the boundary reactions.

    reaction_upper_bound: Float.  The default value to use for the upper
    bound for the boundary.

    irreversible: Boolean.  If the model is irreversible then the medium
    composition is taken as the upper bound

    reactions_to_disable: List of reactions for which the upper and lower
    bounds are disabled.  This is superceded by the contents of
    media_composition

    """
    # Zero all of the inputs to the model
    if hasattr(the_medium, 'keys'):
        medium_composition = the_medium
    else:
        if hasattr(cobra_model, 'media_compositions'):
            if the_medium in cobra_model.media_compositions:
                medium_composition = cobra_model.media_compositions[the_medium]
            else:
                raise Exception("%s is not in the model's media list" %
                                the_medium)
        else:
            raise Exception("the model doesn't have attribute "
                            "media_compositions and the medium is not a dict")
    if external_boundary_reactions is not None:
        if isinstance(external_boundary_reactions[0], str):
            external_boundary_reactions = map(cobra_model.reactions.get_by_id,
                                              external_boundary_reactions)
    elif external_boundary_compartment is None:
            warn("We are initializing the medium without first adjusting all"
                 "external boundary reactions")

    # Select the system_boundary reactions to reset
    if external_boundary_compartment is not None:
        _system_boundaries = dict([(x, x.get_compartments())
                                   for x in cobra_model.reactions
                                   if x.boundary == 'system_boundary'])
        [_system_boundaries.pop(k) for k, v in list(_system_boundaries.items())
         if len(v) == 1 and external_boundary_compartment not in v]
        if external_boundary_reactions is None:
            external_boundary_reactions = _system_boundaries.keys()
        else:
            external_boundary_reactions += _system_boundaries.keys()

    for the_reaction in external_boundary_reactions:
        the_reaction.lower_bound = reaction_lower_bound
        if the_reaction.upper_bound == 0:
            the_reaction.upper_bound = reaction_upper_bound
    # Disable specified reactions
    if reactions_to_disable is not None:
        if isinstance(reactions_to_disable[0], str):
            reactions_to_disable = map(cobra_model.reactions.get_by_id,
                                       reactions_to_disable)
        for the_reaction in reactions_to_disable:
            the_reaction.lower_bound = the_reaction.upper_bound = 0.

    # Update the model inputs based on the_medium
    for the_component in medium_composition.keys():
        the_reaction = cobra_model.reactions.get_by_id(the_component)
        if irreversible:
            the_reaction.upper_bound = medium_composition[the_component]
        else:
            the_reaction.lower_bound = medium_composition[the_component]


def convert_to_irreversible(cobra_model):
    """Split reversible reactions into two irreversible reactions

    These two reactions will proceed in opposite directions. This
    guarentees that all reactions in the model will only allow
    positive flux values, which is useful for some modeling problems.

    cobra_model: A Model object which will be modified in place.

    """
    reactions_to_add = []
    for reaction in cobra_model.reactions:
        # If a reaction is reverse only, the forward reaction (which
        # will be constrained to 0) will be left in the model.
        if reaction.lower_bound < 0:
            reverse_reaction = Reaction(reaction.id + "_reverse")
            reverse_reaction.lower_bound = max(0, -reaction.upper_bound)
            reverse_reaction.upper_bound = -reaction.lower_bound
            reverse_reaction.objective_coefficient = \
                reaction.objective_coefficient * -1
            reaction.lower_bound = max(0, reaction.lower_bound)
            reaction.upper_bound = max(0, reaction.upper_bound)
            # Make the directions aware of each other
            reaction.notes["reflection"] = reverse_reaction.id
            reverse_reaction.notes["reflection"] = reaction.id
            reaction_dict = {k: v * -1
                             for k, v in iteritems(reaction._metabolites)}
            reverse_reaction.add_metabolites(reaction_dict)
            reverse_reaction._model = reaction._model
            reverse_reaction._genes = reaction._genes
            for gene in reaction._genes:
                gene._reaction.add(reverse_reaction)
            reverse_reaction.subsystem = reaction.subsystem
            reverse_reaction._gene_reaction_rule = reaction._gene_reaction_rule
            reactions_to_add.append(reverse_reaction)
    cobra_model.add_reactions(reactions_to_add)


def revert_to_reversible(cobra_model, update_solution=True, allow_missing=False):
    """This function will convert a reversible model made by
    convert_to_irreversible into a reversible model.

    cobra_model: A cobra.Model which will be modified in place.

    """
    reverse_reactions = [x for x in cobra_model.reactions
                         if "reflection" in x.notes and
                         x.id.endswith('_reverse')]

    # If there are no reverse reactions, then there is nothing to do
    if len(reverse_reactions) == 0:
        return

    update_solution = update_solution and cobra_model.solution is not None \
        and cobra_model.solution.status not in ["NA", "infeasible"]

    if update_solution:
        x_dict = cobra_model.solution.x_dict

    missing_reactions = []
    for reverse in reverse_reactions:
        forward_id = reverse.notes.pop("reflection")

        try:
            forward = cobra_model.reactions.get_by_id(forward_id)
            forward.lower_bound = -reverse.upper_bound

            # update the solution dict
            if update_solution:
                if reverse.id in x_dict:
                    x_dict[forward_id] -= x_dict.pop(reverse.id)

            if "reflection" in forward.notes:
                forward.notes.pop("reflection")

        except KeyError:
            if not allow_missing: 
                raise KeyError(
                    "Forward reaction {} not found in model".format(
                        forward_id))
            else:
                # Remove 'reflection' tag, as forward reaction is no longer in
                # the model
                reverse_reaction.notes.pop("reflection")
                
                # Add the reaction to a list of reactions not to remove.
                missing_reactions += [reverse]


    # Since the metabolites and genes are all still in
    # use we can do this faster removal step.  We can
    # probably speed things up here.
    cobra_model.remove_reactions(
        set(reverse_reactions).difference(set(missing_reactions)))

    # update the solution vector
    if update_solution:
        cobra_model.solution.x_dict = x_dict
        cobra_model.solution.x = [x_dict[r.id] for r in cobra_model.reactions]

@contextmanager
def knocked_out(model, ko_list):
    """Convenience function to temporarily knockout reactions.

    model: a cobra.Model model
        The original, wild-type model

    ko_list: a list of cobra.Reactions
        Reactions to knock out

    This function will temporary knockout reactions, and reset them to their
    original bounds using context management. For example:

    >>> with knocked_out(wt_model, [rxn1, rxn2]) as ko_model:
    >>>     my_knockout_test(ko_model)
    >>>
    >>> my_wt_test(wt_model)

    will knockout reactions rxn1 and rxn2 only within the scope of the with
    statement.

    """
    # Correct non-list input
    if type(ko_list) is not list: ko_list = [ko_list]

    # Store original bounds for later use
    try:
        wt_bounds = {rxn : model.reactions.get_by_id(rxn.id).bounds 
                     for rxn in ko_list}
    except AttributeError:
        wt_bounds = {rxn : model.reactions.get_by_id(rxn).bounds 
                     for rxn in ko_list}


    # Knockout reactions (set bounds to zero)
    for rxn in ko_list: model.reactions.get_by_id(rxn).knock_out()

    # Yield statement for context manager, with-code gets executed here
    yield model

    # Reset reaction bounds to their original state
    for rxn in ko_list: model.reactions.get_by_id(rxn).bounds = wt_bounds[rxn]

def canonical_form(model, objective_sense='maximize',
                   already_irreversible=False, copy=True):
    """Return a model (problem in canonical_form).

    Converts a minimization problem to a maximization, makes all variables
    positive by making reactions irreversible, and converts all constraints to
    <= constraints.


    model: class:`~cobra.core.Model`. The model/problem to convert.

    objective_sense: str. The objective sense of the starting problem, either
    'maximize' or 'minimize'. A minimization problems will be converted to a
    maximization.

    already_irreversible: bool. If the model is already irreversible, then pass
    True.

    copy: bool. Copy the model before making any modifications.

    """
    if copy:
        model = model.copy()

    if not already_irreversible:
        convert_to_irreversible(model)

    if objective_sense == "minimize":
        # if converting min to max, reverse all the objective coefficients
        for reaction in model.reactions:
            reaction.objective_coefficient = - reaction.objective_coefficient
    elif objective_sense != "maximize":
        raise Exception("Invalid objective sense '%s'. "
                        "Must be 'minimize' or 'maximize'." % objective_sense)

    # convert G and E constraints to L constraints
    for metabolite in model.metabolites:
        if metabolite._constraint_sense == "G":
            metabolite._constraint_sense = "L"
            metabolite._bound = - metabolite._bound
            for reaction in metabolite.reactions:
                coeff = reaction.get_coefficient(metabolite)
                # reverse the coefficient
                reaction.add_metabolites({metabolite: -2 * coeff})
        elif metabolite._constraint_sense == "E":
            # change existing constraint to L
            metabolite._constraint_sense = "L"
            # add new constraint
            new_constr = Metabolite("%s__GE_constraint" % metabolite.id)
            new_constr._constraint_sense = "L"
            new_constr._bound = - metabolite._bound
            for reaction in metabolite.reactions:
                coeff = reaction.get_coefficient(metabolite)
                reaction.add_metabolites({new_constr: -coeff})

    # convert lower bounds to LE constraints
    for reaction in model.reactions:
        if reaction.lower_bound < 0:
            raise Exception("Bounds of irreversible reactions should be >= 0,"
                            " for %s" % reaction.id)
        elif reaction.lower_bound == 0:
            continue
        # new constraint for lower bound
        lb_constr = Metabolite("%s__LB_constraint" % reaction.id)
        lb_constr._constraint_sense = "L"
        lb_constr._bound = - reaction.lower_bound
        reaction.add_metabolites({lb_constr: -1})
        reaction.lower_bound = 0

    return model<|MERGE_RESOLUTION|>--- conflicted
+++ resolved
@@ -65,7 +65,6 @@
             rxn._gene_reaction_rule = ast2str(gene_renamer.visit(rule))
 
 
-<<<<<<< HEAD
 def get_growth_medium(cobra_model):
     """Searches a cobra model for the currently active exchange reactions which
     allow metabolites to be created.
@@ -106,7 +105,6 @@
 
     return medium
 
-=======
 def rename_genes(cobra_model, rename_dict):
     """renames genes in a model from the rename_dict"""
     recompute_reactions = set()  # need to recomptue related genes
@@ -151,7 +149,6 @@
         rxn.gene_reaction_rule = rxn._gene_reaction_rule
     for i in remove_genes:
         cobra_model.genes.remove(i)
->>>>>>> 975543d8
 
 
 def initialize_growth_medium(cobra_model, the_medium='MgM',
