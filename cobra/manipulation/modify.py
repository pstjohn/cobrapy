from copy import deepcopy
from warnings import warn
from itertools import chain
from ast import NodeTransformer

from contextlib import contextmanager

from six import iteritems

from .. import Reaction
from .delete import get_compiled_gene_reaction_rules
from ..core.Gene import ast2str
from ..io.sbml3 import _renames


def _escape_str_id(id_str):
    """make a single string id SBML compliant"""
    for c in ("'", '"'):
        if id_str.startswith(c) and id_str.endswith(c) \
                and id_str.count(c) == 2:
            id_str = id_str.strip(c)
    for char, escaped_char in _renames:
        id_str = id_str.replace(char, escaped_char)
    return id_str


class _GeneRenamer(NodeTransformer):

    def visit_Name(self, node):
        node.id = _escape_str_id(node.id)
        return node


def escape_ID(cobra_model):
    """makes all ids SBML compliant"""
    for x in chain([cobra_model],
                   cobra_model.metabolites,
                   cobra_model.reactions,
                   cobra_model.genes):
        x.id = _escape_str_id(x.id)
    cobra_model.repair()
    gene_renamer = _GeneRenamer()
    for rxn, rule in iteritems(get_compiled_gene_reaction_rules(cobra_model)):
        if rule is not None:
            rxn._gene_reaction_rule = ast2str(gene_renamer.visit(rule))


def get_growth_medium(cobra_model):
    """Searches a cobra model for the currently active exchange reactions which
    allow metabolites to be created.

    Parameters
    ----------
    cobra_model : cobra.Model


    Returns
    -------
    medium : dict
        A dictionary containing pairs of reaction_id's : lower_bounds for the
        exchange reactions present in the model

    """
    exchange_reactions = cobra_model.reactions.query("system_boundary", 'boundary')
    
    def is_active(reaction):
        """ Test whether the reaction's bounds allow feasible flux to create
        metabolite
        """
        if reaction.reactants:
            if reaction.lower_bound < 0: return True
            else: return False

        elif reaction.products:
            raise RuntimeWarning(
                'Reaction {} has unconventional direction'.format(
                    reaction.id))
            if reaction.upper_bound > 0: return True
            else: return False

        else: raise RuntimeError('Empty Reaction: {}'.format(reaction.id))

    medium = {r.id : r.lower_bound for r in exchange_reactions if
              is_active(r)}

    return medium



def initialize_growth_medium(cobra_model, the_medium='MgM',
                             external_boundary_compartment='e',
                             external_boundary_reactions=None,
                             reaction_lower_bound=0.,
                             reaction_upper_bound=1000.,
                             irreversible=False,
                             reactions_to_disable=None):
    """Sets all of the input fluxes to the model to zero and then will
    initialize the input fluxes to the values specified in the_medium if
    it is a dict or will see if the model has a composition dict and use
    that to do the initialization.

    cobra_model: A cobra.Model object.


    the_medium: A string, or a dictionary.
    If a string then the initialize_growth_medium function expects that
    the_model has an attribute dictionary called media_compositions, which is a
    dictionary of dictionaries for various medium compositions.  Where a medium
    composition is a dictionary of external boundary reaction ids for the
    medium components and the external boundary fluxes for each medium
    component.


    external_boundary_compartment: None or a string.
    If not None then it specifies the compartment in which to disable all of
    the external systems boundaries.

    external_boundary_reactions: None or a list of external_boundaries that are
    to have their bounds reset.  This acts in conjunction with
    external_boundary_compartment.


    reaction_lower_bound: Float.  The default value to use for the lower
    bound for the boundary reactions.

    reaction_upper_bound: Float.  The default value to use for the upper
    bound for the boundary.

    irreversible: Boolean.  If the model is irreversible then the medium
    composition is taken as the upper bound

    reactions_to_disable: List of reactions for which the upper and lower
    bounds are disabled.  This is superceded by the contents of
    media_composition

    """
    # Zero all of the inputs to the model
    if hasattr(the_medium, 'keys'):
        medium_composition = the_medium
    else:
        if hasattr(cobra_model, 'media_compositions'):
            if the_medium in cobra_model.media_compositions:
                medium_composition = cobra_model.media_compositions[the_medium]
            else:
                raise Exception("%s is not in the model's media list" %
                                the_medium)
        else:
            raise Exception("the model doesn't have attribute "
                            "media_compositions and the medium is not a dict")
    if external_boundary_reactions is not None:
        if isinstance(external_boundary_reactions[0], str):
            external_boundary_reactions = map(cobra_model.reactions.get_by_id,
                                              external_boundary_reactions)
    elif external_boundary_compartment is None:
            warn("We are initializing the medium without first adjusting all"
                 "external boundary reactions")

    # Select the system_boundary reactions to reset
    if external_boundary_compartment is not None:
        _system_boundaries = dict([(x, x.get_compartments())
                                   for x in cobra_model.reactions
                                   if x.boundary == 'system_boundary'])
        [_system_boundaries.pop(k) for k, v in list(_system_boundaries.items())
         if len(v) == 1 and external_boundary_compartment not in v]
        if external_boundary_reactions is None:
            external_boundary_reactions = _system_boundaries.keys()
        else:
            external_boundary_reactions += _system_boundaries.keys()

    for the_reaction in external_boundary_reactions:
        the_reaction.lower_bound = reaction_lower_bound
        if the_reaction.upper_bound == 0:
            the_reaction.upper_bound = reaction_upper_bound
    # Disable specified reactions
    if reactions_to_disable is not None:
        if isinstance(reactions_to_disable[0], str):
            reactions_to_disable = map(cobra_model.reactions.get_by_id,
                                       reactions_to_disable)
        for the_reaction in reactions_to_disable:
            the_reaction.lower_bound = the_reaction.upper_bound = 0.

    # Update the model inputs based on the_medium
    for the_component in medium_composition.keys():
        the_reaction = cobra_model.reactions.get_by_id(the_component)
        if irreversible:
            the_reaction.upper_bound = medium_composition[the_component]
        else:
            the_reaction.lower_bound = medium_composition[the_component]


def convert_to_irreversible(cobra_model):
    """Split reversible reactions into two irreversible reactions

    These two reactions will proceed in opposite directions. This
    guarentees that all reactions in the model will only allow
    positive flux values, which is useful for some modeling problems.

    cobra_model: A Model object which will be modified in place.

    """
    reactions_to_add = []
    for reaction in cobra_model.reactions:
        # If a reaction is reverse only, the forward reaction (which
        # will be constrained to 0) will be left in the model.
        if reaction.lower_bound < 0:
            reverse_reaction = Reaction(reaction.id + "_reverse")
            reverse_reaction.lower_bound = max(0, -reaction.upper_bound)
            reverse_reaction.upper_bound = -reaction.lower_bound
            reverse_reaction.objective_coefficient = \
                reaction.objective_coefficient * -1
            reaction.lower_bound = max(0, reaction.lower_bound)
            reaction.upper_bound = max(0, reaction.upper_bound)
            # Make the directions aware of each other
            reaction.notes["reflection"] = reverse_reaction.id
            reverse_reaction.notes["reflection"] = reaction.id
            reaction_dict = {k: v * -1
                             for k, v in iteritems(reaction._metabolites)}
            reverse_reaction.add_metabolites(reaction_dict)
            reverse_reaction._model = reaction._model
            reverse_reaction._genes = reaction._genes
            for gene in reaction._genes:
                gene._reaction.add(reverse_reaction)
            reverse_reaction._gene_reaction_rule = reaction._gene_reaction_rule
            reactions_to_add.append(reverse_reaction)
    cobra_model.add_reactions(reactions_to_add)


def revert_to_reversible(cobra_model, update_solution=True, allow_missing=False):
    """This function will convert a reversible model made by
    convert_to_irreversible into a reversible model.

    cobra_model: A cobra.Model which will be modified in place.

    """
    reverse_reactions = [x for x in cobra_model.reactions
                         if "reflection" in x.notes and
                         x.id.endswith('_reverse')]

    # If there are no reverse reactions, then there is nothing to do
    if len(reverse_reactions) == 0:
        return

    update_solution = update_solution and cobra_model.solution is not None \
        and cobra_model.solution.status not in ["NA", "infeasible"]

    if update_solution:
        x_dict = cobra_model.solution.x_dict

    missing_reactions = []
    for reverse in reverse_reactions:
        forward_id = reverse.notes.pop("reflection")
<<<<<<< HEAD
=======
        forward = cobra_model.reactions.get_by_id(forward_id)
        forward.lower_bound = -reverse.upper_bound
        if forward.upper_bound == 0:
            forward.upper_bound = -reverse.lower_bound
>>>>>>> 6c20ad12

        try:
            forward = cobra_model.reactions.get_by_id(forward_id)
            forward.lower_bound = -reverse.upper_bound

            # update the solution dict
            if update_solution:
                if reverse.id in x_dict:
                    x_dict[forward_id] -= x_dict.pop(reverse.id)

            if "reflection" in forward.notes:
                forward.notes.pop("reflection")

        except KeyError:
            if not allow_missing: 
                raise KeyError(
                    "Forward reaction {} not found in model".format(
                        forward_id))
            else:
                # Remove 'reflection' tag, as forward reaction is no longer in
                # the model
                reverse_reaction.notes.pop("reflection")
                
                # Add the reaction to a list of reactions not to remove.
                missing_reactions += [reverse]


    # Since the metabolites and genes are all still in
    # use we can do this faster removal step.  We can
    # probably speed things up here.
    cobra_model.remove_reactions(
        set(reverse_reactions).difference(set(missing_reactions)))

    # update the solution vector
    if update_solution:
        cobra_model.solution.x_dict = x_dict
        cobra_model.solution.x = [x_dict[r.id] for r in cobra_model.reactions]





@contextmanager
def knocked_out(model, ko_list):
    """Convenience function to temporarily knockout reactions.

    model: a cobra.Model model
        The original, wild-type model

    ko_list: a list of cobra.Reactions
        Reactions to knock out

    This function will temporary knockout reactions, and reset them to their
    original bounds using context management. For example:

    >>> with knocked_out(wt_model, [rxn1, rxn2]) as ko_model:
    >>>     my_knockout_test(ko_model)
    >>>
    >>> my_wt_test(wt_model)

    will knockout reactions rxn1 and rxn2 only within the scope of the with
    statement.

    """
    # Correct non-list input
    if type(ko_list) is not list: ko_list = [ko_list]

    # Store original bounds for later use
    try:
        wt_bounds = {rxn : model.reactions.get_by_id(rxn.id).bounds 
                     for rxn in ko_list}
    except AttributeError:
        wt_bounds = {rxn : model.reactions.get_by_id(rxn).bounds 
                     for rxn in ko_list}


    # Knockout reactions (set bounds to zero)
    for rxn in ko_list: model.reactions.get_by_id(rxn).knock_out()

    # Yield statement for context manager, with-code gets executed here
    yield model

    # Reset reaction bounds to their original state
    for rxn in ko_list: model.reactions.get_by_id(rxn).bounds = wt_bounds[rxn]

<|MERGE_RESOLUTION|>--- conflicted
+++ resolved
@@ -249,13 +249,6 @@
     missing_reactions = []
     for reverse in reverse_reactions:
         forward_id = reverse.notes.pop("reflection")
-<<<<<<< HEAD
-=======
-        forward = cobra_model.reactions.get_by_id(forward_id)
-        forward.lower_bound = -reverse.upper_bound
-        if forward.upper_bound == 0:
-            forward.upper_bound = -reverse.lower_bound
->>>>>>> 6c20ad12
 
         try:
             forward = cobra_model.reactions.get_by_id(forward_id)
