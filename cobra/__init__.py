# set the warning format to be on a single line
import warnings as _warnings
from os.path import abspath as _abspath, dirname as _dirname
from os import name as _name

# set the warning format to be prettier and fit on one line
_cobra_path = _dirname(_abspath(__file__))
if _name == "posix":
    _warning_base = "%s:%s \x1b[1;31m%s\x1b[0m: %s\n"  # colors
else:
    _warning_base = "%s:%s %s: %s\n"


def _warn_format(message, category, filename, lineno, file=None, line=None):
    shortname = filename.replace(_cobra_path, "cobra", 1)
    return _warning_base % (shortname, lineno, category.__name__, message)
_warnings.formatwarning = _warn_format

from .version import get_version
__version__ = get_version()

# Odd bug on peregrine, I need to import libsbml prior to loading scipy.sparse
import libsbml

from .core import Object, Metabolite, Gene, Reaction, Model, \
<<<<<<< HEAD
    DictList, Species, Pathway
from . import io, flux_analysis
=======
    DictList, Species
from . import io, flux_analysis, design
>>>>>>> e7380d7e

try:
    from .core import ArrayBasedModel
except ImportError:
    None

del get_version<|MERGE_RESOLUTION|>--- conflicted
+++ resolved
@@ -23,13 +23,8 @@
 import libsbml
 
 from .core import Object, Metabolite, Gene, Reaction, Model, \
-<<<<<<< HEAD
     DictList, Species, Pathway
-from . import io, flux_analysis
-=======
-    DictList, Species
 from . import io, flux_analysis, design
->>>>>>> e7380d7e
 
 try:
     from .core import ArrayBasedModel
