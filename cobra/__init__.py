# set the warning format to be on a single line
import warnings as _warnings
from os.path import abspath as _abspath, dirname as _dirname
from os import name as _name

from .version import get_version
from .core import Object, Metabolite, Gene, Reaction, Model, \
    DictList, Species
from . import io, flux_analysis, design

try:
    from .core import ArrayBasedModel
except ImportError:
    None

__version__ = get_version()
del get_version

# set the warning format to be prettier and fit on one line
_cobra_path = _dirname(_abspath(__file__))
if _name == "posix":
    _warning_base = "%s:%s \x1b[1;31m%s\x1b[0m: %s\n"  # colors
else:
    _warning_base = "%s:%s %s: %s\n"


def _warn_format(message, category, filename, lineno, file=None, line=None):
    shortname = filename.replace(_cobra_path, "cobra", 1)
    return _warning_base % (shortname, lineno, category.__name__, message)
<<<<<<< HEAD
_warnings.formatwarning = _warn_format

from .version import get_version
__version__ = get_version()

# Odd bug on peregrine, I need to import libsbml prior to loading scipy.sparse
import libsbml

from .core import Object, Metabolite, Gene, Reaction, Model, \
    DictList, Species, Pathway
from . import io, flux_analysis, design

try:
    from .core import ArrayBasedModel
except ImportError:
    None

del get_version
=======
_warnings.formatwarning = _warn_format
>>>>>>> 1c13b4b6
<|MERGE_RESOLUTION|>--- conflicted
+++ resolved
@@ -27,25 +27,4 @@
 def _warn_format(message, category, filename, lineno, file=None, line=None):
     shortname = filename.replace(_cobra_path, "cobra", 1)
     return _warning_base % (shortname, lineno, category.__name__, message)
-<<<<<<< HEAD
-_warnings.formatwarning = _warn_format
-
-from .version import get_version
-__version__ = get_version()
-
-# Odd bug on peregrine, I need to import libsbml prior to loading scipy.sparse
-import libsbml
-
-from .core import Object, Metabolite, Gene, Reaction, Model, \
-    DictList, Species, Pathway
-from . import io, flux_analysis, design
-
-try:
-    from .core import ArrayBasedModel
-except ImportError:
-    None
-
-del get_version
-=======
-_warnings.formatwarning = _warn_format
->>>>>>> 1c13b4b6
+_warnings.formatwarning = _warn_format